--- conflicted
+++ resolved
@@ -248,7 +248,6 @@
 # TODO this is sort of a hacky way to fix the incorrect way of PE without having to touch everything
 class ExplicitPositionalEncoding():
     def __init__(self, max_seqlen=5000):
-<<<<<<< HEAD
         """
         Initializes explicite positional encoding.
 
@@ -267,12 +266,9 @@
 
         Returns:
             Tuple[Dict[str, torch.Tensor], Dict[str, torch.Tensor]]:
-            x: Tokenized MSA [E, L]; absolute and relative positional auxiliary features [1, L, 2];
+            x: Tokenized MSA [E, L]; absolute and relative positional auxiliary features [1, L];
             y: Upstream task labels.
         """
-=======
-        self.max_seqlen = max_seqlen
->>>>>>> 1f9f6448
 
         msa = x['msa']
         seqlen = msa.size(-1)
