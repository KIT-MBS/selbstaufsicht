--- conflicted
+++ resolved
@@ -311,7 +311,7 @@
                 raise
 
         return x, y
-    
+
 
 class DistanceFromChain():
     def __init__(self, chunk_size: int = 600):
@@ -321,37 +321,23 @@
         Args:
             chunk_size (int, optional): Chunk size in residuum dimension. Defaults to 600.
         """
-        
+
         self.chunk_size = chunk_size
 
     def __call__(self, x: Dict, y: Dict) -> Tuple[Dict, Dict]:
         """
         Takes a biopython structure containing a single chain and returns a distance map.
-        
+
         Args:
             structure (Bio.PDB.Structure): Molecular structure to generate distance map from.
-            
+
         Returns:
             torch.Tensor [L', L'] residue distance map
         """
         structure = y['structure']
-        # TODO missing residue check?
         assert len(structure) == 1
         assert len(structure[0]) == 1
 
-<<<<<<< HEAD
-        def mindist(r1, r2):
-            distances = torch.tensor([[a1 - a2 for a2 in r2] for a1 in r1])
-            return torch.min(distances.flatten())
-
-        chain = structure[0].get_list()[0]
-        distances = torch.zeros((len(chain), len(chain)))
-        for i, res1 in enumerate(chain.get_list()):
-            for j in range(i + 1, len(chain)):
-                res2 = chain.get_list()[j]
-                distances[i, j] = mindist(res1, res2)
-        del y['structure']
-=======
         if torch.cuda.is_available():
             worker_info = torch.utils.data.get_worker_info()
             if worker_info is None:
@@ -369,7 +355,7 @@
         num_atoms_max = max(nums_atoms)
         num_residues = len(atom_coords)
         num_chunks = int(math.ceil(num_residues / self.chunk_size))
-        
+
         distances = torch.zeros((num_residues, num_residues), device=device)
         atom_coords_t = torch.full((num_residues, num_atoms_max, 3), torch.inf, device=device)  # [R, A, 3]
         for idx in range(num_residues):
@@ -378,7 +364,7 @@
 
         for idx in range(num_chunks):
             residues_slice = slice(idx * self.chunk_size, (idx + 1) * self.chunk_size)
-            
+
             atom_coords_t1 = atom_coords_t[residues_slice, :, :].view(-1, 1, num_atoms_max, 1, 3).expand(-1, num_residues, num_atoms_max, num_atoms_max, 3)  # [RC, R, A, A, 3]
             atom_coords_t2 = atom_coords_t.view(1, num_residues, 1, num_atoms_max, 3).expand(atom_coords_t1.shape[0], num_residues, num_atoms_max, num_atoms_max, 3)  # [RC, R, A, A, 3]
 
@@ -386,8 +372,8 @@
             distances_chunk = torch.nan_to_num(distances_chunk, nan=torch.inf)
             distances_chunk = torch.amin(distances_chunk, dim=(-1, -2))  # [RC, R]
             distances[residues_slice, :] = distances_chunk
->>>>>>> f663ca11
-
+
+        del y['structure']
         y['distances'] = distances
         return x, y
 
