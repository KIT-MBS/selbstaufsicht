--- conflicted
+++ resolved
@@ -284,12 +284,8 @@
     return _column_mask_msa_indexed(msa, masked_col_indices, mask_token, start_token=start_token)
 
 
-<<<<<<< HEAD
+# TODO should seq start token be excluded from masking?
 def _token_mask_msa(msa, p, mask_token, start_token=True):
-=======
-# TODO should seq start token be excluded from masking?
-def _token_mask_msa(msa, p, mask_token):
->>>>>>> b738e611
     """
     masks out random tokens uniformly sampled from the given msa
     """
