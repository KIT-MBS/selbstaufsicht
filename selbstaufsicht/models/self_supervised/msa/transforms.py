from functools import partial
from typing import Callable, Dict, List, Optional, Tuple
import torch
from Bio.Align import MultipleSeqAlignment
import math
import random

from selbstaufsicht.utils import lehmer_encode

# TODO task scheduling a la http://bmvc2018.org/contents/papers/0345.pdf


class MSATokenize():
    def __init__(self, mapping: Dict[str, int]) -> None:
        """
        Initializes MSA tokenizing transform.

        Args:
            mapping (Dict[str, int]): Mapping from the lettered input alphabet to its numerical token representation.
        """
        
        self.mapping = mapping

<<<<<<< HEAD
    # TODO maybe do tensor mapping instead of dict as in:
    # class OneHotMSAArray(object):
    #     def __init__(self, mapping):
    #         maxind = 256
    #
    #         self.mapping = np.full((maxind, ), -1)
    #         for k in mapping:
    #             self.mapping[ord(k)] = mapping[k]
    #
    #     def __call__(self, msa_array):
    #         """
    #         msa_array: byte array
    #         """
    #
    #         return self.mapping[msa_array.view(np.uint32)]
    def __call__(self, x: Dict[str, MultipleSeqAlignment]) -> Dict[str, torch.Tensor]:
        """
        Performs tokenization, i.e., replaces each character token in the MSA by its numerical token representation, according to the given mapping.

        Args:
            x (Dict[str, MultipleSeqAlignment]): Lettered MSA.

        Returns:
            Dict[str, torch.Tensor]: Tokenized MSA.
        """
        
=======
    def __call__(self, x, y):
>>>>>>> e12c3dea
        x['msa'] = torch.tensor([[self.mapping[letter] for letter in sequence] for sequence in x['msa']], dtype=torch.long)
        if 'contrastive' in x:
            x['contrastive'] = torch.tensor([[self.mapping[letter] for letter in sequence] for sequence in x['contrastive']], dtype=torch.long)

        if 'START_TOKEN' in self.mapping:
            prefix = torch.full((x['msa'].size(0), 1), self.mapping['START_TOKEN'], dtype=torch.int)
            x['msa'] = torch.cat([prefix, x['msa']], dim=-1)
            if 'contrastive' in x:
                prefix = torch.full((x['contrastive'].size(0), 1), self.mapping['START_TOKEN'], dtype=torch.int)
                x['contrastive'] = torch.cat([prefix, x['contrastive']], dim=-1)

        return x, y


class RandomMSACropping():
    def __init__(self, length: int, contrastive: bool = False) -> None:
        """
        Initializes random MSA cropping transform.

        Args:
            length (int): Maximum uncropped sequence length.
            contrastive (bool, optional): Whether contrastive learning is active. Defaults to False.
        """
        
        self.length = length
        self.contrastive = contrastive

<<<<<<< HEAD
    def __call__(self, x: Dict[str, MultipleSeqAlignment]) -> Dict[str, MultipleSeqAlignment]:
        """
        Crops each sequence of the given lettered MSA randomly to the predefined length.

        Args:
            x (Dict[str, MultipleSeqAlignment]): Lettered MSA.

        Returns:
            Dict[str, MultipleSeqAlignment]: Cropped lettered MSA.
        """
        
        alen = x['msa'].get_alignment_length()
        if alen <= self.length:
            return x
        start = torch.randint(alen - self.length, (1,)).item()
        result = {'msa': x['msa'][:, start:start + self.length]}
=======
    def __call__(self, x, y):
        msa = x['msa'][:, :]
        if x['msa'].get_alignment_length() > self.length:
            start = torch.randint(msa.get_alignment_length() - self.length, (1,)).item()
            x['msa'] = x['msa'][:, start:start + self.length]

>>>>>>> e12c3dea
        if self.contrastive:
            contrastive_msa = x.get('contrastive', msa)
            if contrastive_msa.get_alignment_length() > self.length:
                start = torch.randint(contrastive_msa.get_alignment_length() - self.length, (1,)).item()
                contrastive_msa = contrastive_msa[:, start:start + self.length]
            x['contrastive'] = contrastive_msa
        return x, y


class RandomMSAMasking():
    # TODO other tokens instead of mask token
    def __init__(self, p: float, mode: str, mask_token: int, contrastive: bool = False, start_token: bool = True) -> None:
        """
        Initializes random MSA masking transform.

        Args:
            p (float): Masking probability.
            mode (str): Masking mode. Currently implemented: block-wise, column-wise, token-wise.
            mask_token (int): Masking token.
            contrastive (bool, optional): Whether contrastive learning is active. Defaults to False.
            start_token (bool, optional): Whether a start token is used, which is then precluded from masking. Defaults to True.
        """
        
        self.p = p
        self.mask_token = mask_token
        self.masking_fn = _get_masking_fn(mode, start_token)
        self.contrastive = contrastive

<<<<<<< HEAD
    def __call__(self, x: Dict[str, torch.Tensor]) -> Tuple[Dict[str, torch.Tensor], Dict[str, torch.Tensor]]:
        """
        Performs random masking on the given MSA, according to the predefined masking probability and mode.

        Args:
            x (Dict[str, torch.Tensor]): Tokenized MSA.

        Raises:
            ValueError: Unexpected input data type.

        Returns:
            Tuple[Dict[str, torch.Tensor], Dict[str, torch.Tensor]]: x: Masked, tokenized MSA; Masking mask; y: Inpainting label (flattened tensor of masked tokens).
        """
        
        y = {}
        if type(x) == tuple:
            x, y = x
        target = None
        if type(x) == dict:
            masked_msa, mask, target = self.masking_fn(x['msa'], self.p, self.mask_token)
            x['msa'] = masked_msa
            x['mask'] = mask
        elif type(x) == torch.Tensor:
            masked_msa, mask, target = self.masking_fn(x, self.p, self.mask_token)
            x = {'msa': masked_msa, 'mask': mask}
        else:
            raise ValueError()
=======
    def __call__(self, x, y):
        masked_msa, mask, target = self.masking_fn(x['msa'], self.p, self.mask_token)
        x['msa'] = masked_msa
        x['mask'] = mask
>>>>>>> e12c3dea
        y['inpainting'] = target
        if self.contrastive:
            x['contrastive'], _, _ = self.masking_fn(x['contrastive'], self.p, self.mask_token)
        return x, y


class RandomMSAShuffling():
    def __init__(self, permutations: torch.Tensor = None, minleader: int = 1, mintrailer: int = 0, delimiter_token: int = None, num_partitions: int = None, num_classes: int = None, contrastive: bool = False):
        """
        Initializes random MSA shuffling.

        Args:
            permutations (torch.Tensor, optional): Explicitly specified permutations [NClasses, NPartitions]. Is inferred from \"num_partitions\" and \"num_classes\" otherwise. Defaults to None.
            minleader (int, optional): Minimum number of unshuffled tokens at the start of each sequence. Defaults to 1.
            mintrailer (int, optional): Minimum number of unshuffled tokens at the end of each sequence. Defaults to 0.
            delimiter_token (int, optional): Special token that is used to separate shuffled partitions from each other. Defaults to None.
            num_partitions (int, optional): Number of shuffled partitions per sequence. Needs to be specified, if \"permutations\" is unspecified. Defaults to None.
            num_classes (int, optional): Number of allowed permutations. Needs to be specified, if \"permutations\" is unspecified. Defaults to None.
            contrastive (bool, optional): Whether contrastive learning is active. Defaults to False.

        Raises:
            ValueError: Either \"permutations\" or \"num_partitions\" and \"num_classes\" need to be specified.
        """
        
        if permutations is None and (num_partitions is None or num_classes is None):
            raise ValueError("Permutations have to be given explicitely or parameters to generate them.")

        if permutations is None:
            perm_indices = list(range(1, math.factorial(num_partitions)))
            random.shuffle(perm_indices)
            # NOTE always include 'no transformation'
            perm_indices.insert(0, 0)
            self.permutations = torch.stack([lehmer_encode(i, num_partitions) for i in perm_indices[:num_classes]]).unsqueeze(0)
        else:
            # NOTE attribute permutations is expected to have shape [num_classes, num_partitions]
            # NOTE add singleton dim for later expansion to num_seq dim
            self.permutations = permutations.unsqueeze(0)
        self.num_partitions = max(self.permutations[0, 0])
        self.num_classes = len(self.permutations[0])
        self.minleader = minleader
        self.mintrailer = mintrailer
        self.delimiter_token = delimiter_token
        self.contrastive = contrastive

<<<<<<< HEAD
    def __call__(self, x: Dict[str, torch.Tensor], label: torch.Tensor = None) -> Tuple[Dict[str, torch.Tensor], Dict[str, torch.Tensor]]:
        """
        Performs random shuffling on the given MSA, according to the predefined allowed permutations.

        Args:
            x (Dict[str, torch.Tensor]): Tokenized MSA.
            label (torch.Tensor, optional): Explicitly specified jigsaw label [E] (Permutation index per sequence). Is created randomly otherwise. Defaults to None.

        Returns:
            Tuple[Dict[str, torch.Tensor], Dict[str, torch.Tensor]]: x: Shuffled, tokenized MSA; y: Jigsaw label (permutation index per sequence).
        """
        
        y = dict()
        if type(x) == tuple:
            x, y = x
        if type(x) == dict:
            num_seq = x['msa'].size(0)
            if label is None:
                label = torch.randint(0, self.num_classes, (num_seq,))
            shuffled_msa = _jigsaw(x['msa'],
                                   self.permutations.expand(num_seq, -1, -1)[range(num_seq),
                                   label], delimiter_token=self.delimiter_token,
                                   minleader=self.minleader,
                                   mintrailer=self.mintrailer)
            x['msa'] = shuffled_msa
        else:
            num_seq = x.size(0)
            if label is None:
                label = torch.randint(0, self.num_classes, (num_seq,))
            shuffled_msa = _jigsaw(x,
                                   self.permutations.expand(num_seq, -1, -1)[range(num_seq), label],
                                   delimiter_token=self.delimiter_token,
                                   minleader=self.minleader,
                                   mintrailer=self.mintrailer)
            x = {'msa': shuffled_msa}
=======
    def __call__(self, x, y, label=None):
        num_seq = x['msa'].size(0)
        if label is None:
            label = torch.randint(0, self.num_classes, (num_seq,))
        shuffled_msa = _jigsaw(x['msa'],
                               self.permutations.expand(num_seq, -1, -1)[range(num_seq),
                               label], delimiter_token=self.delimiter_token,
                               minleader=self.minleader,
                               mintrailer=self.mintrailer)
        x['msa'] = shuffled_msa
>>>>>>> e12c3dea
        y['jigsaw'] = label
        if self.contrastive:
            contrastive_perm = torch.randint(0, self.num_classes, (num_seq,))
            x['contrastive'] = _jigsaw(x['contrastive'],
                                       self.permutations.expand(num_seq, -1, -1)[range(num_seq),
                                       contrastive_perm],
                                       delimiter_token=self.delimiter_token,
                                       minleader=self.minleader,
                                       mintrailer=self.mintrailer)

        return x, y


class MSASubsampling():
    def __init__(self, num_sequences: int, contrastive: bool = False, mode: str = 'uniform') -> None:
        """
        Initializes MSA subsampling.

        Args:
            num_sequences (int): Number of subsampled sequences.
            contrastive (bool, optional): Whether contrastive learning is active. Defaults to False.
            mode (str, optional): Subsampling mode. Currently implemented: uniform, diversity. Defaults to 'uniform'.
        """
        
        self.contrastive = contrastive
        self.sampling_fn = _get_msa_subsampling_fn(mode)
        self.nseqs = num_sequences

<<<<<<< HEAD
    def __call__(self, x: Dict[str, MultipleSeqAlignment]) -> Dict[str, MultipleSeqAlignment]:
        """
        Subsamples the predefined number of sequences from the given lettered MSA, according to the predefined subsampling mode.

        Args:
            x (Dict[str, MultipleSeqAlignment]): Lettered MSA.

        Returns:
            Dict[str, MultipleSeqAlignment]: Subsampled lettered MSA.
        """
        
        if self.contrastive:
            return {'msa': self.sampling_fn(x, self.nseqs), 'contrastive': self.sampling_fn(x, self.nseqs, True)}
        return {'msa': self.sampling_fn(x, self.nseqs)}
=======
    def __call__(self, x, y):
        msa = x['msa'][:, :]
        x['msa'] = self.sampling_fn(msa, self.nseqs)
        if self.contrastive:
            x['contrastive'] = self.sampling_fn(msa, self.nseqs)
        return x, y
>>>>>>> e12c3dea


class ExplicitPositionalEncoding():
    def __init__(self, axis: int = -1, abs_factor: float = 1000) -> None:
        """
        Initializes explizit positional encoding.

        Args:
            axis (int, optional): Dimension index in which positional encoding is applied. Defaults to -1.
            abs_factor (float, optional): Multiplicative factor for absolute positional features. Defaults to 1000.
        """
        
        self.axis = axis
        self.abs_factor = abs_factor
<<<<<<< HEAD
        

    def __call__(self, x: Dict[str, torch.Tensor]) -> Dict[str, torch.Tensor]:
        """
        Performs explicit positional encoding to create absolute and relative positional auxiliary features.

        Args:
            x (Dict[str, torch.Tensor]): Tokenized MSA.

        Returns:
            Dict[str, torch.Tensor]: Tokenized MSA; absolute and relative positional auxiliary features.
        """
        
        if type(x) == tuple:
            x, target = x
        else:
            # TODO this is a contrastive dummy label, the model replaces it with the embedding of the contrastive input, maybe it would be better to not have this be needed?
            target = {'contrastive': torch.tensor(0)}
            assert type(x) == dict
=======
>>>>>>> e12c3dea

    def __call__(self, x, y):
        msa = x['msa']
        size = msa.size(self.axis)
        absolute = torch.arange(0, size, dtype=torch.float).unsqueeze(0).unsqueeze(-1)
        relative = absolute / size
        absolute = absolute / self.abs_factor
        if 'aux_features' not in x:
            x['aux_features'] = torch.cat((absolute, relative), dim=-1)
        else:
            x['aux_features'] = torch.cat((msa['aux_features'], absolute, relative), dim=-1)

        if 'contrastive' in x:
            msa = x['contrastive']
            size = msa.size(self.axis)
            absolute = torch.arange(0, size, dtype=torch.float).unsqueeze(0).unsqueeze(-1)
            relative = absolute / size
            absolute = absolute / self.abs_factor
            if 'aux_features_contrastive' not in x:
                x['aux_features_contrastive'] = torch.cat((absolute, relative), dim=-1)
            else:
                x['aux_features_contrastive'] = torch.cat((msa['aux_features_contrastive'], absolute, relative), dim=-1)

        return x, y


# TODO test
# TODO maybe remove possible shortcut of e.g.
# >AAA|BB
# >BB|AAA
# should the leader and trailer be adapted such, that all partitions are of the same size?

def _jigsaw(msa: torch.Tensor, permutations: torch.Tensor, delimiter_token: int = None, minleader: int = 1, mintrailer: int = 0) -> torch.Tensor:
    """
    Shuffles the given MSA according to the given permutations.

    Args:
        msa (torch.Tensor): Tokenized MSA to be shuffled [E, L]. 
        permutations (torch.Tensor): Permutations to be applied sequence-wise to the MSA [E, NPartitions].
        delimiter_token (int, optional): Special token that is used to separate shuffled partitions from each other. Defaults to None.
        minleader (int, optional): Minimum number of unshuffled tokens at the start of each sequence. Defaults to 1.
        mintrailer (int, optional): Minimum number of unshuffled tokens at the end of each sequence. Defaults to 0.

    Returns:
        torch.Tensor: Shuffled, tokenized MSA [E, L].
    """
    
    # TODO relative leader and trailer?
    # TODO minimum partition size?
    # TODO optimize
    nres = msa.size(-1)
    assert permutations.size(0) == msa.size(0)
    npartitions = permutations.size(-1)
    partition_length = (nres - minleader - mintrailer) // npartitions
    core_leftover = nres - minleader - mintrailer - (partition_length * npartitions)
    if core_leftover > 0:
        offset = torch.randint(minleader, minleader + core_leftover, (1,)).item()
    else:
        offset = minleader

    leader = msa[:, :offset]
    trailer = msa[:, offset + npartitions * partition_length:]
    partitions = [msa[:, offset + i * partition_length: offset + (i + 1) * partition_length] for i in range(npartitions)]

    chunks = list()
    if leader.numel() > 0:
        chunks = [leader]

    lines = []
    for (i, permutation) in enumerate(permutations):
        line_chunks = []
        for p in permutation:
            if delimiter_token is not None:
                line_chunks.append(torch.full((1,), delimiter_token, dtype=torch.int))
            line_chunks.append(partitions[p.item()][i])
        if delimiter_token is not None:
            line_chunks.append(torch.full((1,), delimiter_token, dtype=torch.int))
        lines.append(torch.cat(line_chunks, dim=0).unsqueeze(0))

    chunks.append(torch.cat(lines, dim=0))
    chunks.append(trailer)

    jigsawed_msa = torch.cat(chunks, dim=-1)

    return jigsawed_msa


# TODO add capabilities for not masking and replace with random other token
def _block_mask_msa(msa: torch.Tensor, p: float, mask_token: int, start_token: bool = True) -> Tuple[torch.Tensor, torch.Tensor, torch.Tensor]:
    """
    Masks out a contiguous block of columns in the given MSA, whose size is determined by the given probability/ratio.

    Args:
        msa (torch.Tensor): Tokenized MSA [E, L].
        p (float): Masking probability/ratio.
        mask_token (int): Special token that is used for masking.
        start_token (bool, optional): Whether a start token is used, which is then precluded from masking. Defaults to True.

    Returns:
        Tuple[torch.Tensor, torch.Tensor, torch.Tensor]: Masked MSA [E, L]; boolean masking mask [E, L]; masked tokens [~p*E*L]
    """

    total_length = msa.size(-1) - int(start_token)
    mask_length = int(total_length * p)
    begin = torch.randint(total_length - mask_length, (1, )).item() + int(start_token)
    end = begin + mask_length

    mask = torch.zeros_like(msa, dtype=torch.bool)
    mask[:, begin:end] = True

    masked = msa[mask]
    msa[mask] = mask_token
    return msa, mask, masked


def _column_mask_msa_indexed(msa: torch.Tensor, col_indices: torch.Tensor, mask_token: int, start_token: bool = True) -> Tuple[torch.Tensor, torch.Tensor, torch.Tensor]:
    """
    Masks out a given set of columns in the given MSA.

    Args:
        msa (torch.Tensor): Tokenized MSA [E, L].
        col_indices (torch.Tensor): Indices of columns that are to be masked.
        mask_token (int): Special token that is used for masking.
        start_token (bool, optional): Whether a start token is used, which is then precluded from masking. Defaults to True.

    Returns:
        Tuple[torch.Tensor, torch.Tensor, torch.Tensor]: Masked MSA [E, L]; boolean masking mask [E, L]; masked tokens [~p*E*L]
    """

    mask = torch.zeros_like(msa, dtype=torch.bool)
    mask[:, col_indices + int(start_token)] = True

    masked = msa[mask]
    msa[mask] = mask_token
    return msa, mask, masked


def _column_mask_msa(msa: torch.Tensor, p: float, mask_token: int, start_token: bool = True) -> Tuple[torch.Tensor, torch.Tensor, torch.Tensor]:
    """
    Masks out a random set of columns in the given MSA, whose size is determined by the given probability/ratio.

    Args:
        msa (torch.Tensor): Tokenized MSA [E, L].
        p (float): Masking probability/ratio.
        mask_token (int): Special token that is used for masking.
        start_token (bool, optional): Whether a start token is used, which is then precluded from masking. Defaults to True.

    Returns:
        Tuple[torch.Tensor, torch.Tensor, torch.Tensor]: Masked MSA [E, L]; boolean masking mask [E, L]; masked tokens [~p*E*L]
    """

    col_num = msa.size(-1) - int(start_token)
    col_indices = torch.arange(col_num, dtype=torch.long)
    col_mask = torch.full((col_num,), p)
    col_mask = torch.bernoulli(col_mask).to(torch.bool)
    masked_col_indices = col_indices[col_mask]
    return _column_mask_msa_indexed(msa, masked_col_indices, mask_token, start_token=start_token)


# TODO should seq start token be excluded from masking?
def _token_mask_msa(msa: torch.Tensor, p: float, mask_token: int, start_token: bool = True) -> Tuple[torch.Tensor, torch.Tensor, torch.Tensor]:
    """
    Masks out random tokens uniformly sampled from the given MSA, according to the given probability/ratio.

    Args:
        msa (torch.Tensor): Tokenized MSA [E, L].
        p (float): Masking probability/ratio.
        mask_token (int): Special token that is used for masking.
        start_token (bool, optional): Whether a start token is used, which is then precluded from masking. Defaults to True.

    Returns:
        Tuple[torch.Tensor, torch.Tensor, torch.Tensor]: Masked MSA [E, L]; boolean masking mask [E, L]; masked tokens [~p*E*L]
    """

    mask = torch.full(msa.size(), p)
    mask[:, :int(start_token)] = 0.
    mask = torch.bernoulli(mask).to(torch.bool)

    masked = msa[mask]
    msa[mask] = mask_token
    return msa, mask, masked


def _get_masking_fn(mode: str, start_token: bool) -> Callable[[torch.Tensor, float, int], Tuple[torch.Tensor, torch.Tensor, torch.Tensor]]:
    """
    Returns the masking function that corresponds to the given masking mode.

    Args:
        mode (str): Masking mode. Currently implemented: block-wise, column-wise, token-wise.
        start_token (bool): Whether a start token is used, which is then precluded from masking.

    Raises:
        ValueError: Unknown masking mode.

    Returns:
        Callable[[torch.Tensor, float, int], Tuple[torch.Tensor, torch.Tensor, torch.Tensor]]: Masking function (tokenized MSA [E, L]; masking probability/ratio; masking token -> masked MSA [E, L]; boolean masking mask [E, L]; masked tokens [~p*E*L])
    """
    
    if mode == 'token':
        return partial(_token_mask_msa, start_token=start_token)
    elif mode == 'column':
        return partial(_column_mask_msa, start_token=start_token)
    elif mode == 'block':
        return partial(_block_mask_msa, start_token=start_token)
    raise ValueError('unknown token masking mode', mode)


def _subsample_uniform(msa: MultipleSeqAlignment, nseqs: int, contrastive: bool = False) -> MultipleSeqAlignment:
    """
    Subsamples sequences uniformly sampled from the given MSA.

    Args:
        msa (MultipleSeqAlignment): Lettered MSA.
        nseqs (int): Number of sequences to be subsampled.
        contrastive (bool): Whether contrastive learning is active. Defaults to False.

    Returns:
        MultipleSeqAlignment: Subsampled, lettered MSA.
    """
    
    max_nseqs = len(msa)
    if max_nseqs > nseqs:
        indices = torch.randperm(max_nseqs)[:nseqs]
        msa = MultipleSeqAlignment([msa[i.item()] for i in indices])
    return msa


def _hamming_distance(seq_1: str, seq_2: str) -> int:
    """
    Computes the hamming distance, i.e., the number of index-wise different characters, for the two given sequences.

    Args:
        seq_1 (str): First sequence.
        seq_2 (str): Second sequence.

    Returns:
        int: Hamming distance.
    """
    
    assert len(seq_1) == len(seq_2), "Both sequences are required to have the same length!"
    return sum(n_1 != n_2 for n_1, n_2 in zip(seq_1, seq_2))


def _hamming_distance_matrix(msa: MultipleSeqAlignment) -> torch.Tensor:
    """
    Computes hamming distances between all pairs of different sequences from the given MSA.

    Args:
        msa (MultipleSeqAlignment): Lettered MSA.

    Returns:
        torch.Tensor: Symmetric, zero-diagonal matrix with sequence-to-sequence hamming distances [E, E]
    """
    
    hd_matrix = torch.zeros((len(msa), len(msa)))

    # computes upper triangular part, without diagonal
    for idx_1, seq_1 in enumerate(msa):
        for idx_2, seq_2 in enumerate(msa):
            if idx_2 <= idx_1:
                continue
            hd_matrix[idx_1, idx_2] = _hamming_distance(seq_1.seq, seq_2.seq)

    # make matrix symmetric for easier handling
    return hd_matrix + hd_matrix.T


def _maximize_diversity_naive(msa: MultipleSeqAlignment, msa_indices: List[int], nseqs: int, sampled_msa: MultipleSeqAlignment) -> MultipleSeqAlignment:
    """
    Subsamples sequences from the given MSA according to the greedy diviserty maximization scheme.
    This function uses the naive strategy, where hamming distances between sequences are computed on-the-fly when needed, potentially repeatedly.

    Args:
        msa (MultipleSeqAlignment): Lettered MSA.
        msa_indices (List[int]): Indices of remaining (not already subsampled) sequences.
        nseqs (int): Number of sequences still to be subsampled.
        sampled_msa (MultipleSeqAlignment): Already subsampled sequences.

    Returns:
        MultipleSeqAlignment: Subsampled, lettered MSA.
    """
    
    # naive strategy: compute hamming distances on-the-fly, when needed
    hd_matrix = torch.zeros((len(msa_indices), len(sampled_msa)))

    for idx_1, idx_msa in enumerate(msa_indices):
        seq_1 = msa[idx_msa]
        for idx_2, seq_2 in enumerate(sampled_msa):
            hd_matrix[idx_1, idx_2] = _hamming_distance(seq_1.seq, seq_2.seq)

    # average over already sampled sequences
    avg_hd = torch.mean(hd_matrix, dim=1)
    # find sequence with maximum average hamming distance
    idx_max = torch.argmax(avg_hd).item()
    idx_msa_max = msa_indices[idx_max]

    sampled_msa.append(msa[idx_msa_max])
    msa_indices.pop(idx_max)
    nseqs -= 1

    if nseqs == 0:
        return sampled_msa
    else:
        return _maximize_diversity_naive(msa, msa_indices, nseqs, sampled_msa)


def _maximize_diversity_cached(msa: MultipleSeqAlignment, msa_indices: List[int], nseqs: int, sampled_msa: MultipleSeqAlignment, sampled_msa_indices: List[int], hd_matrix: torch.Tensor) -> MultipleSeqAlignment:
    """
    Subsamples sequences from the given MSA according to the greedy diviserty maximization scheme.
    This function uses the cached strategy, where hamming distances between all non-reflexive sequences-to-sequence pairs are computed beforehand and cached.

    Args:
        msa (MultipleSeqAlignment): Lettered MSA.
        msa_indices (List[int]): Indices of remaining (not already subsampled) sequences.
        nseqs (int): Number of sequences still to be subsampled.
        sampled_msa (MultipleSeqAlignment): Already subsampled sequences.
        sampled_msa_indices (List[int]): Indices of already subsampled sequences.
        hd_matrix (torch.Tensor): Symmetric matrix with sequence-to-sequence hamming distances [E, E].

    Returns:
        MultipleSeqAlignment: Subsampled, lettered MSA.
    """
    
    # cached strategy: use pre-computed hamming distances
    indices = tuple(zip(*[(msa_idx, sampled_msa_idx) for msa_idx in msa_indices for sampled_msa_idx in sampled_msa_indices]))
    hd_matrix_reduced = hd_matrix[indices[0], indices[1]].view(len(msa_indices), len(sampled_msa_indices))

    # average over already sampled sequences
    if hd_matrix_reduced.dim() == 2:
        avg_hd = torch.mean(hd_matrix_reduced, dim=1)
    else:
        avg_hd = hd_matrix_reduced.float()
    # find sequence with maximum average hamming distance
    idx_max = torch.argmax(avg_hd).item()
    idx_msa_max = msa_indices[idx_max]

    sampled_msa.append(msa[idx_msa_max])
    msa_indices.pop(idx_max)
    sampled_msa_indices.append(idx_msa_max)
    nseqs -= 1

    if nseqs == 0:
        return sampled_msa
    else:
        return _maximize_diversity_cached(msa, msa_indices, nseqs, sampled_msa, sampled_msa_indices, hd_matrix)


def _subsample_diversity_maximizing(msa: MultipleSeqAlignment, nseqs: int, contrastive: bool = False) -> MultipleSeqAlignment:
    """
    Subsamples sequences from the given MSA according to the greedy diviserty maximization scheme.
    Depending on the number of sequences in the given MSA and the number of sequences to be subsampled, it chooses the more efficient computation strategy automatically.

    Args:
        msa (MultipleSeqAlignment): Lettered MSA.
        nseqs (int): Number of sequences to be subsampled.
        contrastive (bool, optional): Whether contrastive learning is active. Defaults to False.

    Returns:
        MultipleSeqAlignment: Subsampled, lettered MSA.
    """
    
    # since the function is deterministic and contrastive input should be different from the regular input, it is sampled randomly
    if contrastive:
        return _subsample_uniform(msa, nseqs)

    # depending on the total number of sequences and the number of sequences to be subsampled, choose computation strategy:
    # either compute and cache all hamming distanced between distinct sequences beforehand or use the naive implementation with potentially repeating comparisons
<<<<<<< HEAD
    # TODO: Combine naive and chached strategies to optimal strategy: Compute hamming distances on-the-fly when needed, but cache for later re-use
    
=======

>>>>>>> e12c3dea
    n = len(msa)
    # exclude reference seq
    m = min(nseqs, n) - 1

    # symmetric, reflexive n:n relation
    comparisons_cached = (n**2 - n) / 2
    # equivalent to sum_{i=1}^{m} i*(N-i), which is the cumulative number of comparisons after the m-th recursive call
    comparisons_naive = n * m * (m + 1) / 2 - m * (m + 1) * (2 * m + 1) / 6

    if comparisons_cached <= comparisons_naive:
        hd_matrix = _hamming_distance_matrix(msa)
        return _maximize_diversity_cached(msa, list(range(1, n)), m, msa[0:1], [0], hd_matrix)
    else:
        return _maximize_diversity_naive(msa, list(range(1, n)), m, msa[0:1])


def _get_msa_subsampling_fn(mode: str) -> Callable[[MultipleSeqAlignment, int, Optional[bool]], MultipleSeqAlignment]:
    """
    Returns the subsampling function that corresponds to the given subsampling mode.

    Args:
        mode (str): Subsampling mode. Currently implemented: uniform, diversity.

    Raises:
        ValueError: Unknown subsampling mode.

    Returns:
        Callable[[MultipleSeqAlignment, int, Optional[bool]], MultipleSeqAlignment]: Subsampling function (lettered MSA; number of sequences to be subsampled; whether contrastive lerning is active -> subsampled, lettered MSA)
    """
    
    if mode == 'uniform':
        return _subsample_uniform
    if mode == 'diversity':
        return _subsample_diversity_maximizing
    raise ValueError('unkown msa sampling mode', mode)<|MERGE_RESOLUTION|>--- conflicted
+++ resolved
@@ -21,36 +21,18 @@
         
         self.mapping = mapping
 
-<<<<<<< HEAD
-    # TODO maybe do tensor mapping instead of dict as in:
-    # class OneHotMSAArray(object):
-    #     def __init__(self, mapping):
-    #         maxind = 256
-    #
-    #         self.mapping = np.full((maxind, ), -1)
-    #         for k in mapping:
-    #             self.mapping[ord(k)] = mapping[k]
-    #
-    #     def __call__(self, msa_array):
-    #         """
-    #         msa_array: byte array
-    #         """
-    #
-    #         return self.mapping[msa_array.view(np.uint32)]
-    def __call__(self, x: Dict[str, MultipleSeqAlignment]) -> Dict[str, torch.Tensor]:
+    def __call__(self, x: Dict[str, MultipleSeqAlignment], y: Dict[str, torch.Tensor]) -> Tuple[Dict[str, torch.Tensor], Dict[str, torch.Tensor]]:
         """
         Performs tokenization, i.e., replaces each character token in the MSA by its numerical token representation, according to the given mapping.
 
         Args:
             x (Dict[str, MultipleSeqAlignment]): Lettered MSA.
+            y (Dict[str, torch.Tensor]): Upstream task labels.
 
         Returns:
-            Dict[str, torch.Tensor]: Tokenized MSA.
-        """
-        
-=======
-    def __call__(self, x, y):
->>>>>>> e12c3dea
+            Tuple[Dict[str, torch.Tensor], Dict[str, torch.Tensor]]: x: Tokenized MSA; y: Upstream task labels.
+        """
+        
         x['msa'] = torch.tensor([[self.mapping[letter] for letter in sequence] for sequence in x['msa']], dtype=torch.long)
         if 'contrastive' in x:
             x['contrastive'] = torch.tensor([[self.mapping[letter] for letter in sequence] for sequence in x['contrastive']], dtype=torch.long)
@@ -78,31 +60,23 @@
         self.length = length
         self.contrastive = contrastive
 
-<<<<<<< HEAD
-    def __call__(self, x: Dict[str, MultipleSeqAlignment]) -> Dict[str, MultipleSeqAlignment]:
+    def __call__(self, x: Dict[str, MultipleSeqAlignment], y: Dict[str, torch.Tensor]) -> Tuple[Dict[str, MultipleSeqAlignment], Dict[str, torch.Tensor]]:
         """
         Crops each sequence of the given lettered MSA randomly to the predefined length.
 
         Args:
             x (Dict[str, MultipleSeqAlignment]): Lettered MSA.
+            y (Dict[str, torch.Tensor]): Upstream task labels.
 
         Returns:
-            Dict[str, MultipleSeqAlignment]: Cropped lettered MSA.
-        """
-        
-        alen = x['msa'].get_alignment_length()
-        if alen <= self.length:
-            return x
-        start = torch.randint(alen - self.length, (1,)).item()
-        result = {'msa': x['msa'][:, start:start + self.length]}
-=======
-    def __call__(self, x, y):
+            Tuple[Dict[str, MultipleSeqAlignment], Dict[str, torch.Tensor]]: x: Cropped, lettered MSA; y: Upstream task labels.
+        """
+        
         msa = x['msa'][:, :]
         if x['msa'].get_alignment_length() > self.length:
             start = torch.randint(msa.get_alignment_length() - self.length, (1,)).item()
             x['msa'] = x['msa'][:, start:start + self.length]
 
->>>>>>> e12c3dea
         if self.contrastive:
             contrastive_msa = x.get('contrastive', msa)
             if contrastive_msa.get_alignment_length() > self.length:
@@ -131,13 +105,13 @@
         self.masking_fn = _get_masking_fn(mode, start_token)
         self.contrastive = contrastive
 
-<<<<<<< HEAD
-    def __call__(self, x: Dict[str, torch.Tensor]) -> Tuple[Dict[str, torch.Tensor], Dict[str, torch.Tensor]]:
+    def __call__(self, x: Dict[str, torch.Tensor], y: Dict[str, torch.Tensor]) -> Tuple[Dict[str, torch.Tensor], Dict[str, torch.Tensor]]:
         """
         Performs random masking on the given MSA, according to the predefined masking probability and mode.
 
         Args:
             x (Dict[str, torch.Tensor]): Tokenized MSA.
+            y (Dict[str, torch.Tensor]): Upstream task labels.
 
         Raises:
             ValueError: Unexpected input data type.
@@ -146,25 +120,9 @@
             Tuple[Dict[str, torch.Tensor], Dict[str, torch.Tensor]]: x: Masked, tokenized MSA; Masking mask; y: Inpainting label (flattened tensor of masked tokens).
         """
         
-        y = {}
-        if type(x) == tuple:
-            x, y = x
-        target = None
-        if type(x) == dict:
-            masked_msa, mask, target = self.masking_fn(x['msa'], self.p, self.mask_token)
-            x['msa'] = masked_msa
-            x['mask'] = mask
-        elif type(x) == torch.Tensor:
-            masked_msa, mask, target = self.masking_fn(x, self.p, self.mask_token)
-            x = {'msa': masked_msa, 'mask': mask}
-        else:
-            raise ValueError()
-=======
-    def __call__(self, x, y):
         masked_msa, mask, target = self.masking_fn(x['msa'], self.p, self.mask_token)
         x['msa'] = masked_msa
         x['mask'] = mask
->>>>>>> e12c3dea
         y['inpainting'] = target
         if self.contrastive:
             x['contrastive'], _, _ = self.masking_fn(x['contrastive'], self.p, self.mask_token)
@@ -209,44 +167,19 @@
         self.delimiter_token = delimiter_token
         self.contrastive = contrastive
 
-<<<<<<< HEAD
-    def __call__(self, x: Dict[str, torch.Tensor], label: torch.Tensor = None) -> Tuple[Dict[str, torch.Tensor], Dict[str, torch.Tensor]]:
+    def __call__(self, x: Dict[str, torch.Tensor], y: Dict[str, torch.Tensor], label: torch.Tensor = None) -> Tuple[Dict[str, torch.Tensor], Dict[str, torch.Tensor]]:
         """
         Performs random shuffling on the given MSA, according to the predefined allowed permutations.
 
         Args:
             x (Dict[str, torch.Tensor]): Tokenized MSA.
+            y (Dict[str, torch.Tensor]): Upstream task labels.
             label (torch.Tensor, optional): Explicitly specified jigsaw label [E] (Permutation index per sequence). Is created randomly otherwise. Defaults to None.
 
         Returns:
             Tuple[Dict[str, torch.Tensor], Dict[str, torch.Tensor]]: x: Shuffled, tokenized MSA; y: Jigsaw label (permutation index per sequence).
         """
         
-        y = dict()
-        if type(x) == tuple:
-            x, y = x
-        if type(x) == dict:
-            num_seq = x['msa'].size(0)
-            if label is None:
-                label = torch.randint(0, self.num_classes, (num_seq,))
-            shuffled_msa = _jigsaw(x['msa'],
-                                   self.permutations.expand(num_seq, -1, -1)[range(num_seq),
-                                   label], delimiter_token=self.delimiter_token,
-                                   minleader=self.minleader,
-                                   mintrailer=self.mintrailer)
-            x['msa'] = shuffled_msa
-        else:
-            num_seq = x.size(0)
-            if label is None:
-                label = torch.randint(0, self.num_classes, (num_seq,))
-            shuffled_msa = _jigsaw(x,
-                                   self.permutations.expand(num_seq, -1, -1)[range(num_seq), label],
-                                   delimiter_token=self.delimiter_token,
-                                   minleader=self.minleader,
-                                   mintrailer=self.mintrailer)
-            x = {'msa': shuffled_msa}
-=======
-    def __call__(self, x, y, label=None):
         num_seq = x['msa'].size(0)
         if label is None:
             label = torch.randint(0, self.num_classes, (num_seq,))
@@ -256,7 +189,6 @@
                                minleader=self.minleader,
                                mintrailer=self.mintrailer)
         x['msa'] = shuffled_msa
->>>>>>> e12c3dea
         y['jigsaw'] = label
         if self.contrastive:
             contrastive_perm = torch.randint(0, self.num_classes, (num_seq,))
@@ -285,29 +217,23 @@
         self.sampling_fn = _get_msa_subsampling_fn(mode)
         self.nseqs = num_sequences
 
-<<<<<<< HEAD
-    def __call__(self, x: Dict[str, MultipleSeqAlignment]) -> Dict[str, MultipleSeqAlignment]:
+    def __call__(self, x: Dict[str, MultipleSeqAlignment], y: Dict[str, torch.Tensor]) -> Tuple[Dict[str, MultipleSeqAlignment], Dict[str, torch.Tensor]]:
         """
         Subsamples the predefined number of sequences from the given lettered MSA, according to the predefined subsampling mode.
 
         Args:
             x (Dict[str, MultipleSeqAlignment]): Lettered MSA.
+            y (Dict[str, torch.Tensor]): Upstream task labels.
 
         Returns:
-            Dict[str, MultipleSeqAlignment]: Subsampled lettered MSA.
-        """
-        
-        if self.contrastive:
-            return {'msa': self.sampling_fn(x, self.nseqs), 'contrastive': self.sampling_fn(x, self.nseqs, True)}
-        return {'msa': self.sampling_fn(x, self.nseqs)}
-=======
-    def __call__(self, x, y):
+            Tuple[Dict[str, MultipleSeqAlignment], Dict[str, torch.Tensor]]: x: Subsampled lettered MSA; y: Upstream task labels.
+        """
+        
         msa = x['msa'][:, :]
         x['msa'] = self.sampling_fn(msa, self.nseqs)
         if self.contrastive:
             x['contrastive'] = self.sampling_fn(msa, self.nseqs)
         return x, y
->>>>>>> e12c3dea
 
 
 class ExplicitPositionalEncoding():
@@ -322,30 +248,19 @@
         
         self.axis = axis
         self.abs_factor = abs_factor
-<<<<<<< HEAD
-        
-
-    def __call__(self, x: Dict[str, torch.Tensor]) -> Dict[str, torch.Tensor]:
+
+    def __call__(self, x: Dict[str, torch.Tensor], y: Dict[str, torch.Tensor]) -> Tuple[Dict[str, torch.Tensor], Dict[str, torch.Tensor]]:
         """
         Performs explicit positional encoding to create absolute and relative positional auxiliary features.
 
         Args:
             x (Dict[str, torch.Tensor]): Tokenized MSA.
+            y (Dict[str, torch.Tensor]): Upstream task labels.
 
         Returns:
-            Dict[str, torch.Tensor]: Tokenized MSA; absolute and relative positional auxiliary features.
-        """
-        
-        if type(x) == tuple:
-            x, target = x
-        else:
-            # TODO this is a contrastive dummy label, the model replaces it with the embedding of the contrastive input, maybe it would be better to not have this be needed?
-            target = {'contrastive': torch.tensor(0)}
-            assert type(x) == dict
-=======
->>>>>>> e12c3dea
-
-    def __call__(self, x, y):
+            Tuple[Dict[str, torch.Tensor], Dict[str, torch.Tensor]]: x: Tokenized MSA; absolute and relative positional auxiliary features; y: Upstream task labels.
+        """
+        
         msa = x['msa']
         size = msa.size(self.axis)
         absolute = torch.arange(0, size, dtype=torch.float).unsqueeze(0).unsqueeze(-1)
@@ -711,12 +626,8 @@
 
     # depending on the total number of sequences and the number of sequences to be subsampled, choose computation strategy:
     # either compute and cache all hamming distanced between distinct sequences beforehand or use the naive implementation with potentially repeating comparisons
-<<<<<<< HEAD
     # TODO: Combine naive and chached strategies to optimal strategy: Compute hamming distances on-the-fly when needed, but cache for later re-use
     
-=======
-
->>>>>>> e12c3dea
     n = len(msa)
     # exclude reference seq
     m = min(nseqs, n) - 1
