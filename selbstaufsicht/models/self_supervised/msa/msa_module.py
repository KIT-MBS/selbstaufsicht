import math
from typing import Any, Dict, Tuple, Union
import torch
from torch import nn

import pytorch_lightning as pl

from selbstaufsicht.modules import Transmorpher2d, TransmorpherBlock2d


class MSAModel(pl.LightningModule):
    """
    Model for pre-training on multiple sequence alignments of biological sequences
    """

    def __init__(
            self,
            num_blocks: int = 12,
            num_heads: int = 12,
            dim_head: int = 64,
            attention: str = 'tied',
            activation: str = 'relu',
            layer_norm_eps: float = 1e-5,
            alphabet_size: int = 7,
            lr: float = 1e-4,
            lr_warmup: int = 16000,
            dropout: float = 0.1,
            padding_token: int = None,
            emb_grad_freq_scale: bool = False,
            pos_padding_token: int = 0,
            max_seqlen: int = 5000,
            h_params: Dict[str, Any] = None,
            task_heads: Dict[str, nn.Module] = None,
            task_losses: Dict[str, nn.Module] = None,
            task_loss_weights: Dict[str, float] = None,
            metrics: Dict[str, nn.ModuleDict] = None,
            need_attn: bool = False,
            attn_chunk_size: int = 0,
            device: Union[str, torch.device] = None,
            dtype: torch.dtype = None) -> None:
        """
        Initializes backbone model for pre-training on multiple sequence alignments of biological sequences.

        Args:
            num_blocks (int, optional): Number of consecutive Transmorpher blocks. Defaults to 12.
            num_heads (int, optional): Number of parallel Transmorpher heads. Defaults to 12.
            dim_head (int, optional): Embedding dimensionality of a single Transmorpher head. Defaults to 64.
            attention (str, optional): Used attention mechanism. Defaults to 'tied'.
            activation (str, optional): Used activation function. Defaults to 'relu'.
            layer_norm_eps (float, optional): Epsilon used by LayerNormalization. Defaults to 1e-5.
            alphabet_size (int, optional): Input alphabet size. Defaults to 7.
            lr (float, optional): Initial learning rate. Defaults to 1e-4.
            lr_warmup (int, optional): Warmup parameter for inverse square root rule of learning rate scheduling. Defaults to 16000.
            dropout (float, optional): Dropout probability. Defaults to 0.1.
            padding_token (int, optional): Numerical token that is used for padding in evolutionary and sequence dimensions. Defaults to None.
            emb_grad_freq_scale (bool, optional): flag whether to scale gradients by the inverse of frequency of the tokens in the mini-batch
            pos_padding_token (int, optional): Numerical token that is used for padding in positional embedding in auxiliary input
            max_seqlen (int, optional): maximum sequence length for learned positional embedding
            h_params (Dict[str, Any], optional): Hyperparameters for logging. Defaults to None.
            task_heads (nn.ModuleDict[str, nn.Module], optional): Head modules for upstream tasks. Defaults to None.
            task_losses (Dict[str, nn.Module], optional): Loss functions for upstream tasks. Defaults to None.
            task_loss_weights (Dict[str, float], optional): per task loss weights. Defaults to None.
            metrics (Dict[str, nn.ModuleDict], optional): Metrics for upstream tasks. Defaults to None.
            need_attn (bool, optional): Whether to extract attention maps or not. Defaults to False.
            attn_chunk_size (int, optional): Chunk size in attention computation. Defaults to 0.
            device (Union[str, torch.device], optional): Used computation device. Defaults to None.
            dtype (torch.dtype, optional): Used tensor dtype. Defaults to None.

        Raises:
            NotImplementedError: If need_attn=True: Extracting attention maps not yet implemented.
        """

        super().__init__()
        factory_kwargs = {'device': device, 'dtype': dtype}
        d = num_heads * dim_head

        self.embedding = nn.Embedding(alphabet_size, d, padding_idx=padding_token, scale_grad_by_freq=emb_grad_freq_scale)
        self.positional_embedding = nn.Embedding(max_seqlen, d, padding_idx=pos_padding_token)
        block = TransmorpherBlock2d(dim_head, num_heads, 2 * dim_head * num_heads, dropout=dropout, attention=attention, activation=activation, layer_norm_eps=layer_norm_eps, **factory_kwargs)
        self.backbone = Transmorpher2d(block, num_blocks, nn.LayerNorm(d, eps=layer_norm_eps, **factory_kwargs))
        self.tasks = None
        # TODO adapt to non-simultaneous multi task training (all the heads will be present in model, but not all targets in one input)
        if task_heads is not None:
            self.tasks = [t for t in task_heads.keys()]
        self.task_loss_weights = task_loss_weights
        if self.tasks is not None and self.task_loss_weights is None:
            self.task_loss_weights = {t: 1. for t in self.tasks}
        if self.task_loss_weights is not None:
            self.task_loss_weights = {t: self.task_loss_weights[t] / (sum(self.task_loss_weights.values())) for t in self.task_loss_weights}

        self.task_heads = task_heads
        self.losses = task_losses
        self.metrics = metrics
        if task_heads is not None:
            assert self.task_heads.keys() == self.losses.keys()
        self.lr = lr
        self.lr_warmup = lr_warmup
        self.need_attn = need_attn
        self.attn_chunk_size = attn_chunk_size
        self.save_hyperparameters(h_params)

    def forward(self, x: torch.Tensor, padding_mask: torch.Tensor = None, aux_features: torch.Tensor = None) -> torch.Tensor:
        """
        Receives cropped, subsampled and tokenized MSAs as input data, passes them through several layers with attention mechanism to yield a latent representation.

        Args:
            x (torch.Tensor): Cropped, subsampled and tokenized input MSAs [B, E, L].
            padding_mask (torch.Tensor, optional): Bool tensor that points out locations of padded values in the input data [B, E, L]. Defaults to None.
            aux_features (torch.Tensor, optional): Auxiliary features (positional encoding). Defaults to None.

        Returns:
            torch.Tensor: Latent representation [B, E, L, D].
        """

        # NOTE feature dim = -1
        x = self.embedding(x) + self.positional_embedding(aux_features)
<<<<<<< HEAD
        return self.backbone(x, padding_mask, self.need_attn)

=======
        # TODO extract attention maps
        latent = self.backbone(x, padding_mask, self.need_attn, self.attn_chunk_size)
        return latent
    
>>>>>>> f663ca11
    def _step(self, batch_data: Tuple[Dict[str, torch.Tensor], Dict[str, torch.Tensor]], batch_idx: int) -> torch.Tensor:
        """
        Performs a single training or validation step: First passes cropped, subsampled and tokenized MSAs through the backbone model,
        whose latent representation output is then passed through the upstream task related head models.
        Eventually, using task specific loss function and further metrics, the obtained prediction results are evaluated against the corresponding label data.

        Args:
            batch_data (Tuple[Dict[str, torch.Tensor], Dict[str, torch.Tensor]]): Input data, Label data.
            batch_idx (int): Batch number.

        Returns:
            torch.Tensor: Summed loss across all upstream tasks
        """

        x, y = batch_data
        mode = "training" if self.training else "validation"

        latent = None
        if 'contact' in self.tasks:
            # TODO eval mode for all modules except contact head?
            # TODO the contact prediction is a bit hacky
            with torch.no_grad():
                latent, attn_maps = self(x['msa'], x.get('padding_mask', None), x.get('aux_features', None))
            x['attn_maps'] = attn_maps
        else:
            latent = self(x['msa'], x.get('padding_mask', None), x.get('aux_features', None))

        if 'contrastive' in self.tasks:
            if x['msa'].size(0) == 1:
                print('WARN: contrastive task is not really going to work with batch_size==1')
            y['contrastive'] = self.task_heads['contrastive'](self(x['contrastive'], x.get('padding_mask_contrastive', None), x.get('aux_features_contrastive', None)), x)

        preds = {task: self.task_heads[task](latent, x) for task in self.tasks}
        lossvals = {task: self.losses[task](preds[task], y[task]) for task in self.tasks}
        for task in self.tasks:
            for m in self.metrics[task]:
                mvalue = self.metrics[task][m](preds[task], y[task])
                self.log(f'{task}_{mode}_{m}', mvalue, on_step=self.training, on_epoch=True)
        loss = sum([self.task_loss_weights[task] * lossvals[task] for task in self.tasks])
        for task in self.tasks:
            self.log(f'{task}_{mode}_loss', lossvals[task], on_step=self.training, on_epoch=True)

        self.log(f'{mode}_loss', loss, on_step=self.training, on_epoch=True)
        if self.training:
            return loss

    def training_step(self, batch_data: Tuple[Dict[str, torch.Tensor], Dict[str, torch.Tensor]], batch_idx: int) -> torch.Tensor:
        """
        Performs a single training step: First passes cropped, subsampled and tokenized MSAs through the backbone model,
        whose latent representation output is then passed through the upstream task related head models.
        Eventually, using task specific loss function and further metrics, the obtained prediction results are evaluated against the corresponding label data.

        Args:
            batch_data (Tuple[Dict[str, torch.Tensor], Dict[str, torch.Tensor]]): Input data, Label data.
            batch_idx (int): Batch number.

        Returns:
            torch.Tensor: Summed loss across all upstream tasks
        """

        return self._step(batch_data, batch_idx)

    def validation_step(self, batch_data: Tuple[Dict[str, torch.Tensor], Dict[str, torch.Tensor]], batch_idx: int) -> None:
        """
        Performs a single validation step: First passes cropped, subsampled and tokenized MSAs through the backbone model,
        whose latent representation output is then passed through the upstream task related head models.
        Eventually, using task specific loss function and further metrics, the obtained prediction results are evaluated against the corresponding label data.

        Args:
            batch_data (Tuple[Dict[str, torch.Tensor], Dict[str, torch.Tensor]]): Input data, Label data.
            batch_idx (int): Batch number.
        """

        self._step(batch_data, batch_idx)

    def configure_optimizers(self) -> Dict[str, Any]:
        """
        Configures optimization algorithm.

        Returns:
            Dict[str, Any]: Optimization algorithm, lr scheduler.
        """

        optimizer = torch.optim.Adam(self.parameters(), lr=self.lr)

        class inverse_square_root_rule():
            def __init__(self, warmup: int) -> None:
                """
                Initializes InverseSquareRootRule used for lr scheduling.

                Args:
                    warmup (int): Warmup parameter.
                """

                self.warmup = warmup

            def __call__(self, i: int) -> float:
                """
                Performs InverseSquareRootRule used for lr scheduling.

                Args:
                    i (int): Epoch number.

                Returns:
                    float: Multiplicative factor for lr scheduling.
                """

                return min((i + 1) / self.warmup, math.sqrt(self.warmup / (i + 1)))

        scheduler = torch.optim.lr_scheduler.LambdaLR(optimizer, inverse_square_root_rule(self.lr_warmup))
        return {'optimizer': optimizer, 'lr_scheduler': scheduler}<|MERGE_RESOLUTION|>--- conflicted
+++ resolved
@@ -114,15 +114,8 @@
 
         # NOTE feature dim = -1
         x = self.embedding(x) + self.positional_embedding(aux_features)
-<<<<<<< HEAD
-        return self.backbone(x, padding_mask, self.need_attn)
-
-=======
-        # TODO extract attention maps
-        latent = self.backbone(x, padding_mask, self.need_attn, self.attn_chunk_size)
-        return latent
-    
->>>>>>> f663ca11
+        return self.backbone(x, padding_mask, self.need_attn, self.attn_chunk_size)
+
     def _step(self, batch_data: Tuple[Dict[str, torch.Tensor], Dict[str, torch.Tensor]], batch_idx: int) -> torch.Tensor:
         """
         Performs a single training or validation step: First passes cropped, subsampled and tokenized MSAs through the backbone model,
@@ -142,8 +135,7 @@
 
         latent = None
         if 'contact' in self.tasks:
-            # TODO eval mode for all modules except contact head?
-            # TODO the contact prediction is a bit hacky
+            # NOTE eval mode for all modules except contact head
             with torch.no_grad():
                 latent, attn_maps = self(x['msa'], x.get('padding_mask', None), x.get('aux_features', None))
             x['attn_maps'] = attn_maps
