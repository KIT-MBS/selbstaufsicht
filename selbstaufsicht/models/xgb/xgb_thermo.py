--- conflicted
+++ resolved
@@ -559,13 +559,7 @@
                 mask -= (x['msa'].squeeze(dim=0)== token).int()
             latent=latent[:,:,1:,:]
             mask = mask.bool()
-<<<<<<< HEAD
-            print(latent.shape," latent")
-            #latent[y['thermostable']==-1,:]=-1
-            #latent=latent[latent[y['thermostable']==-1],:]
-=======
             #print(latent.shape," latent")
->>>>>>> 76bee70b
             latent=latent[:,mask,:]
             latent=latent.squeeze(dim=0)
         else:
