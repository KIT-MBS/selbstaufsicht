--- conflicted
+++ resolved
@@ -1,10 +1,5 @@
 import copy
-<<<<<<< HEAD
-# from contextlib import ExitStack
-=======
-import math
->>>>>>> 2eab0fe3
-from typing import Any, List, Tuple, Type, Union
+from typing import List, Tuple, Type, Union
 
 import torch
 from torch import nn
