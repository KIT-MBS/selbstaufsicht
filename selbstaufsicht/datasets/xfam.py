--- conflicted
+++ resolved
@@ -22,11 +22,11 @@
     """
     Dataset that supports dataset shrinking and forced jigsaw permutations by MSA duplications.
     """
-    
+
     def __init__(self):
         self.num_data_samples = 0
         self.jigsaw_force_permutations = 0
-        
+
     def __getitem__(self, idx):
         if self.transform is not None:
             if self.jigsaw_force_permutations:
@@ -47,7 +47,7 @@
             return min(len(self.samples), self.num_data_samples) * self.jigsaw_force_permutations
         else:
             return min(len(self.samples), self.num_data_samples)
-    
+
 
 class Xfam(ShrinkedForceJigsawDataset):
     """
@@ -116,7 +116,6 @@
                         SeqRecord(Seq("AAAACCCC"), id='eins'),
                         SeqRecord(Seq("AAAACCCC"), id='zwei'),
                         SeqRecord(Seq("AAAACCCC"), id='drei'),
-<<<<<<< HEAD
                         ]),
                         MultipleSeqAlignment([
                             SeqRecord(Seq("AAAAAAAC"), id='eins'),
@@ -133,15 +132,4 @@
                             SeqRecord(Seq("AAAA--------CAGA"), id='zwei'),
                             SeqRecord(Seq("AAAA--------CA.A"), id='drei'),
                         ]),
-                        ]
-
-    def __getitem__(self, i):
-        if self.transform is not None:
-            return self.transform({'msa': self.samples[i]}, {})
-        return self.samples[i]
-
-    def __len__(self):
-        return 1
-=======
-                        ])]
->>>>>>> 686367fc
+                        ]