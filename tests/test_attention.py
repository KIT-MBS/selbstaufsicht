import torch
from torch.nn.functional import multi_head_attention_forward
import torch.testing as testing

from selbstaufsicht.modules import AxialLayerNorm, AxialSelfAttention2d, MultiHeadSelfAttention2d, TiedAxialSelfAttention2d, Transmorpher2d, TransmorpherLayer2d


def test_MultiHeadAttention2d():
    num_heads = 2
    dim_head = 3
    bs = 1
    embed_dim = num_heads * dim_head
    S = 2
    L = 3
    dropout = 0.

    module = MultiHeadSelfAttention2d(num_heads, dim_head)
    x = torch.rand(bs, S, L, embed_dim)

    key_padding_mask = None
    in_proj_weight = module.in_projection.weight
    in_proj_bias = module.in_projection.bias
    bias_k = None
    bias_v = None
    add_zero_attn = False
    out_proj_weight = torch.eye(embed_dim)
    out_proj_bias = torch.zeros(embed_dim)
    attn_mask = None

    pred, attn = module(x)

    x_ref = x.reshape(bs, S * L, embed_dim)
    x_ref = x_ref.permute(1, 0, 2)
    ref, ref_attn = multi_head_attention_forward(
        x_ref, x_ref, x_ref,
        embed_dim, num_heads, in_proj_weight, in_proj_bias,
        bias_k, bias_v, add_zero_attn, dropout, out_proj_weight, out_proj_bias,
        need_weights=True, key_padding_mask=key_padding_mask, attn_mask=attn_mask)

    pred = pred.permute(1, 2, 0, 3).reshape_as(ref)

    testing.assert_allclose(pred, ref)
    testing.assert_allclose(attn.sum(dim=1) / num_heads, ref_attn)


# NOTE: Comparison of AxialAttention and TiedAxialAttention does not work, since SumReduce(Softmax(x)) != Softmax(SumReduce(x))
def test_AxialAttention2d():
    bs, h, w = 1, 2, 2
    num_heads, dim_head = 2, 2
    dim = num_heads * dim_head
    x = torch.arange(0, bs * dim * h * w,
                     dtype=torch.float).reshape(bs, dim, w, h)

    model = AxialSelfAttention2d(num_heads, dim_head)
    out, (row_attn, col_attn) = model(x)

    out_ref = torch.tensor([[[[-0.9868, -0.9865],
                              [-0.9504, -0.9503]],
                             [[-1.0013, -1.0016],
                              [-1.0323, -1.0324]],
                             [[1.1482,  1.1479],
                              [1.1726,  1.1725]],
                             [[0.8399,  0.8402],
                              [0.8101,  0.8102]]]])
    row_attn_ref = torch.tensor([[[[[0.1167, 0.8833],
                                    [0.0816, 0.9184]],
                                   [[0.0565, 0.9435],
                                    [0.0387, 0.9613]]],
                                  [[[0.9645, 0.0355],
                                    [0.9852, 0.0148]],
                                   [[0.9939, 0.0061],
                                    [0.9975, 0.0025]]]]])
    col_attn_ref = torch.tensor([[[[[0.4999, 0.4999],
                                    [0.5001, 0.5001]],
                                   [[0.4999, 0.4999],
                                    [0.5001, 0.5001]]],
                                  [[[0.4782, 0.4782],
                                    [0.5218, 0.5218]],
                                   [[0.4782, 0.4782],
                                    [0.5218, 0.5218]]]]])

    testing.assert_allclose(out, out_ref, atol=1e-4, rtol=1e-3)
    testing.assert_allclose(row_attn, row_attn_ref, atol=1e-4, rtol=1e-3)
    testing.assert_allclose(col_attn, col_attn_ref, atol=1e-4, rtol=1e-3)


def test_TiedAxialAttention2d():
    bs, h, w = 1, 2, 2
    num_heads, dim_head = 2, 2
    dim = num_heads * dim_head
    x = torch.arange(0, bs * dim * h * w,
                     dtype=torch.float).reshape(bs, dim, w, h)

    model = TiedAxialSelfAttention2d(num_heads, dim_head)
    out, (row_attn, col_attn) = model(x)

    out_ref = torch.tensor([[[[-0.9859, -0.9858],
                              [-0.9501, -0.9500]],
                             [[-1.0023, -1.0023],
                              [-1.0326, -1.0327]],
                             [[1.1477,  1.1477],
                              [1.1723,  1.1723]],
                             [[0.8404,  0.8404],
                              [0.8103,  0.8103]]]])
    row_attn_ref = torch.tensor([[[[[7.8421e-03, 9.9216e-01],
                                    [3.5674e-03, 9.9643e-01]]],
                                  [[[9.9977e-01, 2.2546e-04],
                                    [9.9996e-01, 3.7457e-05]]]]])
    col_attn_ref = torch.tensor([[[[[0.4999, 0.4999],
                                    [0.5001, 0.5001]],
                                   [[0.4999, 0.4999],
                                    [0.5001, 0.5001]]],
                                  [[[0.4783, 0.4783],
                                    [0.5217, 0.5217]],
                                   [[0.4783, 0.4783],
                                    [0.5217, 0.5217]]]]])

    testing.assert_allclose(out, out_ref, atol=1e-4, rtol=1e-3)
    testing.assert_allclose(row_attn, row_attn_ref, atol=1e-4, rtol=1e-3)
    testing.assert_allclose(col_attn, col_attn_ref, atol=1e-4, rtol=1e-3)


def test_Transmorpher():
    bs, h, w = 1, 2, 2
    num_heads, dim_head = 2, 2
    dim = num_heads * dim_head
    layer_norm_eps = 1e-5
    x = torch.arange(0, bs * dim * h * w,
                     dtype=torch.float).reshape(bs, dim, w, h)

    transmorpher_layer = TransmorpherLayer2d(
        dim_head, num_heads, 2 * dim_head * num_heads, attention='tied', activation='relu', layer_norm_eps=layer_norm_eps)
    transmorpher_norm = AxialLayerNorm(
        1, dim_head * num_heads, eps=layer_norm_eps)
    transmorpher = Transmorpher2d(transmorpher_layer, 2, transmorpher_norm)
    out = transmorpher(x)

    out_ref = torch.tensor([[[[-0.7612, -0.7343],
                              [-0.7261, -0.6907]],
                             [[-1.0568, -0.7807],
                              [-0.8974, -0.9911]],
                             [[ 1.4796,  1.6805],
                              [ 1.6332,  1.5914]],
                             [[ 0.3385, -0.1655],
                              [-0.0097,  0.0904]]]])
    
    testing.assert_allclose(out, out_ref, atol=1e-4, rtol=1e-3)


# NOTE mostly done as exercise/affirmation
def test_linconfconsistency():
    bs, h, w = 1, 3, 3
    dim = 4
    dout = 3 * dim
    xconv = torch.arange(0, bs * dim * h * w,
                         dtype=torch.float).reshape(bs, dim, w, h)
    xlin = xconv.permute(0, 2, 3, 1)
    weight = torch.rand(dout, dim)
    bias = torch.rand(dout)
    lres = torch.nn.functional.linear(xlin, weight, bias)
    cres = torch.nn.functional.conv2d(
        xconv, weight.view(dout, dim, 1, 1), bias)

    testing.assert_allclose(cres, lres.permute(0, 3, 1, 2))


# TODO: Complete test
def test_padding_mask_axial():
<<<<<<< HEAD
    pass
=======
    raise


if __name__ == '__main__':
    test_MultiHeadAttention2d()
    # test_AxialAttention2d()
    # test_linconfconsistency()
>>>>>>> aacbb356
<|MERGE_RESOLUTION|>--- conflicted
+++ resolved
@@ -166,14 +166,4 @@
 
 # TODO: Complete test
 def test_padding_mask_axial():
-<<<<<<< HEAD
-    pass
-=======
-    raise
-
-
-if __name__ == '__main__':
-    test_MultiHeadAttention2d()
-    # test_AxialAttention2d()
-    # test_linconfconsistency()
->>>>>>> aacbb356
+    pass