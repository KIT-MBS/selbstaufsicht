import argparse
from datetime import datetime
import glob
import os
import random

import numpy as np
import torch
from torch import nn
from torch.utils.data import DataLoader

from pytorch_lightning import Trainer
from pytorch_lightning.callbacks import ModelCheckpoint
from pytorch_lightning.loggers import TensorBoardLogger
from pytorch_lightning.plugins import DDPPlugin

from selbstaufsicht import models
from selbstaufsicht import datasets
from selbstaufsicht.models.self_supervised.msa.utils import get_downstream_transforms, get_tasks, get_downstream_metrics
from selbstaufsicht.utils import data_loader_worker_init


def main():
    parser = argparse.ArgumentParser(description='Selbstaufsicht Weakly Supervised Contact Prediction Script')
    # Pre-trained model
    parser.add_argument('--checkpoint', type=str, help="Path to pre-trained model checkpoint")
    parser.add_argument('--re-init', action='store_true', help="Re-initializes model parameters")
    parser.add_argument('--freeze-backbone', action='store_true', help="Freezes backbone parameters")
    # Contact prediction
    parser.add_argument('--distance-threshold', default=10., type=float, help="Minimum distance between two atoms in angström that is not considered as a contact")
    # Preprocessing
    parser.add_argument('--subsampling-mode', default='uniform', type=str, help="Subsampling mode: uniform, diversity, fixed")
    # Training process
    parser.add_argument('--num-epochs', default=1000, type=int, help="Number of training epochs")
    parser.add_argument('--batch-size', default=1, type=int, help="Batch size (local in case of multi-gpu training)")
    parser.add_argument('--learning-rate', default=1e-4, type=float, help="Initial learning rate")
    parser.add_argument('--learning-rate-warmup', default=1000, type=int, help="Warmup parameter for inverse square root rule of learning rate scheduling")
    parser.add_argument('--dropout', default=0.1, type=float, help="Dropout probability")
    parser.add_argument('--loss-contact-weight', default=0.5, type=float, help="Weight that is used to rescale loss for contacts. Weight for no-contacts equals 1 minus the set value.")
    parser.add_argument('--precision', default=32, type=int, help="Precision used for computations")
    parser.add_argument('--disable-progress-bar', action='store_true', help="disables the training progress bar")
    parser.add_argument('--disable-shuffle', action='store_true', help="disables the dataset shuffling")
    parser.add_argument('--rng-seed', default=42, type=int, help="Random number generator seed")
    parser.add_argument('--validation-ratio', default=0.1, type=float, help="Ratio of the validation dataset w.r.t. the full training dataset, if k-fold cross validation is disabled.")
    parser.add_argument('--cv-num-folds', default=1, type=int, help="Number of folds in k-fold cross validation. If 1, then cross validation is disabled.")
    parser.add_argument('--test', action='store_true', help="Runs checkpointed model on test dataset, after training is finished.")
    # Data parallelism
    parser.add_argument('--num-gpus', default=-1, type=int, help="Number of GPUs per node. -1 refers to using all available GPUs. 0 refers to using the CPU.")
    parser.add_argument('--num-nodes', default=1, type=int, help="Number of nodes")
    # Logging
    parser.add_argument('--log-every', default=5, type=int, help='how often to add logging rows(does not write to disk)')
    parser.add_argument('--log-dir', default='', type=str, help='Logging directory. If empty, the directory of the pre-trained model is used. Default: \"\"')
    parser.add_argument('--log-exp-name', default='', type=str, help='Logging experiment name. If empty, the experiment name of the pre-trained model is used. Default: \"\"')
    parser.add_argument('--log-run-name', default='', type=str, help='Logging run name. Supports 1989 C standard datetime codes. If empty, the run name of the pre-trained model is used, prefixed by \"downstream__\". Default: \"\"')

    args = parser.parse_args()

    torch.manual_seed(args.rng_seed)
    np.random.seed(args.rng_seed)
    random.seed(args.rng_seed)

    num_gpus = args.num_gpus if args.num_gpus >= 0 else torch.cuda.device_count()
    if num_gpus * args.num_nodes > 1:
        dp_strategy = DDPPlugin(find_unused_parameters=True)
        # NOTE for some reason, load_from_checkpoint fails to infer the hyperparameters correctly from the checkpoint file
        checkpoint = torch.load(args.checkpoint)
    else:
        dp_strategy = None
        checkpoint = torch.load(args.checkpoint, map_location=torch.device('cpu'))
    h_params = checkpoint['hyper_parameters']
<<<<<<< HEAD
    downstream_args = {'downstream__' + k: v for k, v in vars(args).items()}
    h_params.update(downstream_args)
    
    if args.test and args.cv_num_folds >= 2:
        raise ValueError("Testing only works with disabled cross validation!")
    
=======

    root = os.environ['DATA_PATH']
>>>>>>> 6e8734de
    downstream_transform = get_downstream_transforms(subsample_depth=h_params['subsampling_depth'], subsample_mode=args.subsampling_mode, threshold=args.distance_threshold)
    kfold_cv_downstream = datasets.KFoldCVDownstream(downstream_transform, num_folds=args.cv_num_folds, val_ratio=args.validation_ratio, batch_size=args.batch_size, shuffle=not args.disable_shuffle, rng_seed=args.rng_seed)
    if args.test:
        test_dataset = datasets.CoCoNetDataset(kfold_cv_downstream.root, 'test', transform=downstream_transform)
        test_dl = DataLoader(test_dataset,
                             batch_size=args.batch_size,
                             shuffle=False,
                             num_workers=0,
                             pin_memory=False)

    dt_now = datetime.now()
    log_dir = h_params['log_dir'] if args.log_dir == "" else args.log_dir
    log_exp_name = h_params['log_exp_name'] if args.log_exp_name == "" else args.log_exp_name
    log_run_name = "downstream__" + h_params['log_run_name'] if args.log_run_name == "" else dt_now.strftime(args.log_run_name)
    if args.cv_num_folds >= 2:
        log_exp_name = log_run_name
    h_params['downstream__log_dir'] = log_dir
    h_params['downstream__log_exp_name'] = log_exp_name
    
    jigsaw_euclid_emb = None
    if 'jigsaw_euclid_emb' in h_params and h_params['jigsaw_euclid_emb']:
        embed_size = checkpoint['state_dict']['task_heads.jigsaw.proj.weight'].size(0)
        jigsaw_euclid_emb = torch.empty((1, embed_size))
    else:
        jigsaw_euclid_emb = None

    if 'jigsaw_disable_delimiter' in h_params:
        jigsaw_delimiter = not h_params['jigsaw_disable_delimiter']
    else:
        jigsaw_delimiter = True

    tasks = []
    if h_params['task_inpainting']:
        tasks.append("inpainting")
    if h_params['task_jigsaw']:
        tasks.append("jigsaw")
    if h_params['task_contrastive']:
        tasks.append("contrastive")
<<<<<<< HEAD
        
    for fold_idx in range(args.cv_num_folds):
        if args.cv_num_folds >= 2:
            log_run_name = 'fold_%d' % (fold_idx + 1)
        h_params['downstream__log_run_name'] = log_run_name
        
        train_metrics, val_metrics, test_metrics = get_downstream_metrics()
        _, task_heads, task_losses, _, _ = get_tasks(tasks,
                                        h_params['feature_dim_head'] * h_params['num_heads'],
                                        subsample_depth=h_params['subsampling_depth'],
                                        subsample_mode=h_params['subsampling_mode'],
                                        crop_size=h_params['cropping_size'],
                                        crop_mode=h_params['cropping_mode'],
                                        masking=h_params['inpainting_masking_type'],
                                        p_mask=h_params['inpainting_masking_p'],
                                        jigsaw_partitions=h_params['jigsaw_partitions'],
                                        jigsaw_classes=h_params['jigsaw_permutations'],
                                        jigsaw_linear=not h_params['jigsaw_nonlinear'],
                                        jigsaw_delimiter= jigsaw_delimiter,
                                        jigsaw_euclid_emb=jigsaw_euclid_emb,
                                        simclr_temperature=h_params['contrastive_temperature'])

        if args.re_init:
            model = models.self_supervised.MSAModel(
                    num_blocks = h_params['num_blocks'],
                    num_heads = h_params['num_heads'],
                    dim_head = h_params['feature_dim_head'],
                    task_heads=task_heads,
                    task_losses=task_losses,
                    alphabet_size=len(kfold_cv_downstream.train_dataset.token_mapping),
                    padding_token=kfold_cv_downstream.train_dataset.token_mapping['PADDING_TOKEN'],
                    lr=args.learning_rate,
                    lr_warmup=args.learning_rate_warmup,
                    dropout=args.dropout,
                    emb_grad_freq_scale=not h_params['disable_emb_grad_freq_scale'],
                    freeze_backbone=args.freeze_backbone,
                    h_params=h_params)
        else:
            model = models.self_supervised.MSAModel.load_from_checkpoint(
                    checkpoint_path = args.checkpoint,
                    num_blocks = h_params['num_blocks'],
                    num_heads = h_params['num_heads'],
                    feature_dim_head = h_params['feature_dim_head'],
                    task_heads=task_heads,
                    task_losses=task_losses,
                    alphabet_size=len(kfold_cv_downstream.train_dataset.token_mapping),
                    padding_token=kfold_cv_downstream.train_dataset.token_mapping['PADDING_TOKEN'],
                    lr=args.learning_rate,
                    lr_warmup=args.learning_rate_warmup,
                    dropout=args.dropout,
                    emb_grad_freq_scale=not h_params['disable_emb_grad_freq_scale'],
                    freeze_backbone=args.freeze_backbone,
                    h_params=h_params)
        model.tasks = ['contact']
        model.losses['contact'] = nn.NLLLoss(weight=torch.tensor([1-args.loss_contact_weight, args.loss_contact_weight]), ignore_index=-1)
        model.task_heads['contact'] = models.self_supervised.msa.modules.ContactHead(h_params['num_blocks'] * h_params['num_heads'], cull_tokens=[kfold_cv_downstream.train_dataset.token_mapping[l] for l in ['-', '.', 'START_TOKEN', 'DELIMITER_TOKEN']])
        model.need_attn = True
        model.task_loss_weights = {'contact': 1.}
        model.train_metrics = train_metrics
        model.val_metrics = val_metrics
        if args.test:
            model.test_metrics = test_metrics
        
        kfold_cv_downstream.setup_fold_index(fold_idx)

        train_dl = kfold_cv_downstream.train_dataloader()
        val_dl = kfold_cv_downstream.val_dataloader()

        tb_logger = TensorBoardLogger(save_dir=log_dir, name=log_exp_name, version=log_run_name)
        checkpoint_callback = ModelCheckpoint(monitor='contact_validation_topLprec', filename="downstream-{epoch:02d}-{contact_validation_topLprec:.4f}", mode='max')
        
        trainer = Trainer(max_epochs=args.num_epochs,
                          gpus=args.num_gpus,
                          auto_select_gpus=num_gpus > 0,
                          num_nodes=args.num_nodes,
                          precision=args.precision,
                          strategy=dp_strategy,
                          enable_progress_bar=not args.disable_progress_bar,
                          log_every_n_steps=args.log_every,
                          logger=tb_logger,
                          callbacks=[checkpoint_callback])
        trainer.fit(model, train_dl, val_dl)

    if args.test:
        trainer = Trainer(gpus=1 if num_gpus > 0 else 0,
                          logger=tb_logger,
                          enable_progress_bar=not args.disable_progress_bar)
        checkpoint_path = log_dir
        if log_exp_name != "":
            checkpoint_path += '%s/' % log_exp_name
        checkpoint_path += '%s/checkpoints/' % log_run_name
        
        # seaching for the latest file is a little bit hacky, but should work
        checkpoint_list = glob.glob('%s*.ckpt' % checkpoint_path)
        latest_checkpoint = max(checkpoint_list, key=os.path.getctime)
        
        model.downstream_loss_device_flag = False

        trainer.test(model, test_dl, ckpt_path=latest_checkpoint, verbose=True)
    
=======
    _, task_heads, task_losses, _, _ = get_tasks(tasks,
                                                 h_params['feature_dim_head'] * h_params['num_heads'],
                                                 subsample_depth=h_params['subsampling_depth'],
                                                 subsample_mode=h_params['subsampling_mode'],
                                                 crop_size=h_params['cropping_size'],
                                                 crop_mode=h_params['cropping_mode'],
                                                 masking=h_params['inpainting_masking_type'],
                                                 p_mask=h_params['inpainting_masking_p'],
                                                 jigsaw_partitions=h_params['jigsaw_partitions'],
                                                 jigsaw_classes=h_params['jigsaw_permutations'],
                                                 jigsaw_linear=not h_params['jigsaw_nonlinear'],
                                                 jigsaw_delimiter=jigsaw_delimiter,
                                                 jigsaw_euclid_emb=jigsaw_euclid_emb,
                                                 simclr_temperature=h_params['contrastive_temperature'])

    if args.re_init:
        model = models.self_supervised.MSAModel(
                num_blocks=h_params['num_blocks'],
                num_heads=h_params['num_heads'],
                dim_head=h_params['feature_dim_head'],
                task_heads=task_heads,
                task_losses=task_losses,
                alphabet_size=len(downstream_ds.token_mapping),
                padding_token=downstream_ds.token_mapping['PADDING_TOKEN'],
                lr=args.learning_rate,
                lr_warmup=args.learning_rate_warmup,
                dropout=args.dropout,
                emb_grad_freq_scale=not h_params['disable_emb_grad_freq_scale'],
                fix_backbone=args.fix_backbone
                )
    else:
        model = models.self_supervised.MSAModel.load_from_checkpoint(
                checkpoint_path=args.checkpoint,
                num_blocks=h_params['num_blocks'],
                num_heads=h_params['num_heads'],
                feature_dim_head=h_params['feature_dim_head'],
                task_heads=task_heads,
                task_losses=task_losses,
                alphabet_size=len(downstream_ds.token_mapping),
                padding_token=downstream_ds.token_mapping['PADDING_TOKEN'],
                lr=args.learning_rate,
                lr_warmup=args.learning_rate_warmup,
                dropout=args.dropout,
                emb_grad_freq_scale=not h_params['disable_emb_grad_freq_scale'],
                fix_backbone=args.fix_backbone
                )
    model.tasks = ['contact']
    model.losses['contact'] = nn.NLLLoss(weight=torch.tensor([1-args.loss_contact_weight, args.loss_contact_weight]), ignore_index=-1)
    model.task_heads['contact'] = models.self_supervised.msa.modules.ContactHead(h_params['num_blocks'] * h_params['num_heads'], cull_tokens=[downstream_ds.token_mapping[token] for token in ['-', '.', 'START_TOKEN', 'DELIMITER_TOKEN']])
    model.need_attn = True
    model.task_loss_weights = {'contact': 1.}
    model.train_metrics = train_metrics
    model.val_metrics = val_metrics

    train_dl = DataLoader(downstream_ds,
                          batch_size=args.batch_size,
                          shuffle=not args.disable_shuffle,
                          num_workers=0,
                          worker_init_fn=partial(data_loader_worker_init, rng_seed=args.rng_seed),
                          generator=data_loader_rng,
                          pin_memory=False)
    test_dl = DataLoader(test_ds,
                         batch_size=args.batch_size,
                         shuffle=False,
                         num_workers=0,
                         worker_init_fn=partial(data_loader_worker_init, rng_seed=args.rng_seed),
                         generator=data_loader_rng,
                         pin_memory=False)

    tb_logger = TensorBoardLogger(save_dir=log_dir, name=log_exp_name, version=log_run_name)
    trainer = Trainer(max_epochs=args.num_epochs,
                      gpus=args.num_gpus,
                      auto_select_gpus=num_gpus > 0,
                      num_nodes=args.num_nodes,
                      precision=args.precision,
                      strategy=dp_strategy,
                      enable_progress_bar=not args.disable_progress_bar,
                      log_every_n_steps=args.log_every,
                      logger=tb_logger)
    trainer.fit(model, train_dl, test_dl)


>>>>>>> 6e8734de
if __name__ == '__main__':
    main()<|MERGE_RESOLUTION|>--- conflicted
+++ resolved
@@ -68,17 +68,12 @@
         dp_strategy = None
         checkpoint = torch.load(args.checkpoint, map_location=torch.device('cpu'))
     h_params = checkpoint['hyper_parameters']
-<<<<<<< HEAD
     downstream_args = {'downstream__' + k: v for k, v in vars(args).items()}
     h_params.update(downstream_args)
     
     if args.test and args.cv_num_folds >= 2:
         raise ValueError("Testing only works with disabled cross validation!")
     
-=======
-
-    root = os.environ['DATA_PATH']
->>>>>>> 6e8734de
     downstream_transform = get_downstream_transforms(subsample_depth=h_params['subsampling_depth'], subsample_mode=args.subsampling_mode, threshold=args.distance_threshold)
     kfold_cv_downstream = datasets.KFoldCVDownstream(downstream_transform, num_folds=args.cv_num_folds, val_ratio=args.validation_ratio, batch_size=args.batch_size, shuffle=not args.disable_shuffle, rng_seed=args.rng_seed)
     if args.test:
@@ -117,7 +112,6 @@
         tasks.append("jigsaw")
     if h_params['task_contrastive']:
         tasks.append("contrastive")
-<<<<<<< HEAD
         
     for fold_idx in range(args.cv_num_folds):
         if args.cv_num_folds >= 2:
@@ -126,19 +120,19 @@
         
         train_metrics, val_metrics, test_metrics = get_downstream_metrics()
         _, task_heads, task_losses, _, _ = get_tasks(tasks,
-                                        h_params['feature_dim_head'] * h_params['num_heads'],
-                                        subsample_depth=h_params['subsampling_depth'],
-                                        subsample_mode=h_params['subsampling_mode'],
-                                        crop_size=h_params['cropping_size'],
-                                        crop_mode=h_params['cropping_mode'],
-                                        masking=h_params['inpainting_masking_type'],
-                                        p_mask=h_params['inpainting_masking_p'],
-                                        jigsaw_partitions=h_params['jigsaw_partitions'],
-                                        jigsaw_classes=h_params['jigsaw_permutations'],
-                                        jigsaw_linear=not h_params['jigsaw_nonlinear'],
-                                        jigsaw_delimiter= jigsaw_delimiter,
-                                        jigsaw_euclid_emb=jigsaw_euclid_emb,
-                                        simclr_temperature=h_params['contrastive_temperature'])
+                                                     h_params['feature_dim_head'] * h_params['num_heads'],
+                                                     subsample_depth=h_params['subsampling_depth'],
+                                                     subsample_mode=h_params['subsampling_mode'],
+                                                     crop_size=h_params['cropping_size'],
+                                                     crop_mode=h_params['cropping_mode'],
+                                                     masking=h_params['inpainting_masking_type'],
+                                                     p_mask=h_params['inpainting_masking_p'],
+                                                     jigsaw_partitions=h_params['jigsaw_partitions'],
+                                                     jigsaw_classes=h_params['jigsaw_permutations'],
+                                                     jigsaw_linear=not h_params['jigsaw_nonlinear'],
+                                                     jigsaw_delimiter= jigsaw_delimiter,
+                                                     jigsaw_euclid_emb=jigsaw_euclid_emb,
+                                                     simclr_temperature=h_params['contrastive_temperature'])
 
         if args.re_init:
             model = models.self_supervised.MSAModel(
@@ -173,7 +167,7 @@
                     h_params=h_params)
         model.tasks = ['contact']
         model.losses['contact'] = nn.NLLLoss(weight=torch.tensor([1-args.loss_contact_weight, args.loss_contact_weight]), ignore_index=-1)
-        model.task_heads['contact'] = models.self_supervised.msa.modules.ContactHead(h_params['num_blocks'] * h_params['num_heads'], cull_tokens=[kfold_cv_downstream.train_dataset.token_mapping[l] for l in ['-', '.', 'START_TOKEN', 'DELIMITER_TOKEN']])
+        model.task_heads['contact'] = models.self_supervised.msa.modules.ContactHead(h_params['num_blocks'] * h_params['num_heads'], cull_tokens=[kfold_cv_downstream.train_dataset.token_mapping[token] for token in ['-', '.', 'START_TOKEN', 'DELIMITER_TOKEN']])
         model.need_attn = True
         model.task_loss_weights = {'contact': 1.}
         model.train_metrics = train_metrics
@@ -218,89 +212,5 @@
 
         trainer.test(model, test_dl, ckpt_path=latest_checkpoint, verbose=True)
     
-=======
-    _, task_heads, task_losses, _, _ = get_tasks(tasks,
-                                                 h_params['feature_dim_head'] * h_params['num_heads'],
-                                                 subsample_depth=h_params['subsampling_depth'],
-                                                 subsample_mode=h_params['subsampling_mode'],
-                                                 crop_size=h_params['cropping_size'],
-                                                 crop_mode=h_params['cropping_mode'],
-                                                 masking=h_params['inpainting_masking_type'],
-                                                 p_mask=h_params['inpainting_masking_p'],
-                                                 jigsaw_partitions=h_params['jigsaw_partitions'],
-                                                 jigsaw_classes=h_params['jigsaw_permutations'],
-                                                 jigsaw_linear=not h_params['jigsaw_nonlinear'],
-                                                 jigsaw_delimiter=jigsaw_delimiter,
-                                                 jigsaw_euclid_emb=jigsaw_euclid_emb,
-                                                 simclr_temperature=h_params['contrastive_temperature'])
-
-    if args.re_init:
-        model = models.self_supervised.MSAModel(
-                num_blocks=h_params['num_blocks'],
-                num_heads=h_params['num_heads'],
-                dim_head=h_params['feature_dim_head'],
-                task_heads=task_heads,
-                task_losses=task_losses,
-                alphabet_size=len(downstream_ds.token_mapping),
-                padding_token=downstream_ds.token_mapping['PADDING_TOKEN'],
-                lr=args.learning_rate,
-                lr_warmup=args.learning_rate_warmup,
-                dropout=args.dropout,
-                emb_grad_freq_scale=not h_params['disable_emb_grad_freq_scale'],
-                fix_backbone=args.fix_backbone
-                )
-    else:
-        model = models.self_supervised.MSAModel.load_from_checkpoint(
-                checkpoint_path=args.checkpoint,
-                num_blocks=h_params['num_blocks'],
-                num_heads=h_params['num_heads'],
-                feature_dim_head=h_params['feature_dim_head'],
-                task_heads=task_heads,
-                task_losses=task_losses,
-                alphabet_size=len(downstream_ds.token_mapping),
-                padding_token=downstream_ds.token_mapping['PADDING_TOKEN'],
-                lr=args.learning_rate,
-                lr_warmup=args.learning_rate_warmup,
-                dropout=args.dropout,
-                emb_grad_freq_scale=not h_params['disable_emb_grad_freq_scale'],
-                fix_backbone=args.fix_backbone
-                )
-    model.tasks = ['contact']
-    model.losses['contact'] = nn.NLLLoss(weight=torch.tensor([1-args.loss_contact_weight, args.loss_contact_weight]), ignore_index=-1)
-    model.task_heads['contact'] = models.self_supervised.msa.modules.ContactHead(h_params['num_blocks'] * h_params['num_heads'], cull_tokens=[downstream_ds.token_mapping[token] for token in ['-', '.', 'START_TOKEN', 'DELIMITER_TOKEN']])
-    model.need_attn = True
-    model.task_loss_weights = {'contact': 1.}
-    model.train_metrics = train_metrics
-    model.val_metrics = val_metrics
-
-    train_dl = DataLoader(downstream_ds,
-                          batch_size=args.batch_size,
-                          shuffle=not args.disable_shuffle,
-                          num_workers=0,
-                          worker_init_fn=partial(data_loader_worker_init, rng_seed=args.rng_seed),
-                          generator=data_loader_rng,
-                          pin_memory=False)
-    test_dl = DataLoader(test_ds,
-                         batch_size=args.batch_size,
-                         shuffle=False,
-                         num_workers=0,
-                         worker_init_fn=partial(data_loader_worker_init, rng_seed=args.rng_seed),
-                         generator=data_loader_rng,
-                         pin_memory=False)
-
-    tb_logger = TensorBoardLogger(save_dir=log_dir, name=log_exp_name, version=log_run_name)
-    trainer = Trainer(max_epochs=args.num_epochs,
-                      gpus=args.num_gpus,
-                      auto_select_gpus=num_gpus > 0,
-                      num_nodes=args.num_nodes,
-                      precision=args.precision,
-                      strategy=dp_strategy,
-                      enable_progress_bar=not args.disable_progress_bar,
-                      log_every_n_steps=args.log_every,
-                      logger=tb_logger)
-    trainer.fit(model, train_dl, test_dl)
-
-
->>>>>>> 6e8734de
 if __name__ == '__main__':
     main()