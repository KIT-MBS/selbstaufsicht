import argparse
from itertools import chain, repeat
# import itertools
import multiprocessing as mp
import os
import torch
from typing import Any, List

from selbstaufsicht import datasets
from selbstaufsicht.models.self_supervised.msa.transforms import MSATokenize
from selbstaufsicht.models.self_supervised.msa.diversity_maximization import maximize_diversity_msa_greedy
from selbstaufsicht.utils import rna2index


def distribute_data(data: List[Any], num_jobs: int) -> List[List[Any]]:
    len_data_per_job = len(data) // num_jobs
    len_rest_data = len(data) % num_jobs

    distributed_data = [data[idx*(len_data_per_job+1):(idx+1)*(len_data_per_job+1)] for idx in range(len_rest_data)]
    offset = len_rest_data*(len_data_per_job+1)
    distributed_data += [data[offset+idx*len_data_per_job:offset+(idx+1)*len_data_per_job] for idx in range(num_jobs-len_rest_data)]

    return distributed_data


def main():
    parser = argparse.ArgumentParser(description='Selbstaufsicht MSA Diversity Maximization Script')
    # Diversity maximization
    parser.add_argument('--num-samples', default=50, type=int, help="Number of samples whose diversity is to be maximized.")
    parser.add_argument('--dataset', default='train', type=str, help='Dataset: train, test.')
    # MA/TS algorithm
    parser.add_argument('--num-iter', default=5, type=int, help="Number of outer iterations performed by the evolutionary algorithm.")
    parser.add_argument('--cls', default=-1, type=int, help="Number of best candidates that are selected in each iteration of Tabu Search. If non-positive, sqrt-rule is used.")
    parser.add_argument('--imp-cutoff', default=300, type=int, help="Number of iterations of Tabu Search without improvement, after which the procedure is stopped.")
    parser.add_argument('--num-sdv', default=35, type=int, help="Number of strongly determined variables.")
    parser.add_argument('--min-te', default=15, type=int, help="Minimum number of iterations of Tabu Search, by which a variable is restricted from change.")
    parser.add_argument('--max-te', default=25, type=int, help="Maximum number of iterations of Tabu Search, by which a variable is restricted from change.")
    parser.add_argument('--pop-size', default=10, type=int, help="Number of feasible solutions that are held in the population.")
    parser.add_argument('--pop-rt', default=30, type=int, help="Number of inner iterations of the evolutionary algorithm without improvement, after which population is rebuilt.")
    parser.add_argument('--perturb-frac', default=0.3, type=float, help="Fraction of selected variables that are perturbed in the process of population rebuilding.")
    parser.add_argument('--max-reinit', default=50, type=int, help="Number of random reinitializations, after which initialization and rebuilding procedures ends with the current population size.")
    # Data parallelism
    parser.add_argument('--num-jobs', default=1, type=int, help="Number of jobs.")
    # Logging
    parser.add_argument('--log-dir', default='../selbstaufsicht/datasets/', type=str, help='Logging directory.')
    parser.add_argument('--verbose', action='store_true', help="Activates verbose output.")

    args = parser.parse_args()

    if args.dataset not in {'train', 'test'}:
        raise ValueError("Unknown dataset: %s" % args.dataset)

    root = os.environ['DATA_PATH']
    data = datasets.CoCoNetDataset(root, args.dataset, transform=MSATokenize(rna2index), discard_train_size_based=True)
    data = [data[idx][0]['msa'] for idx in range(len(data))]
    data = distribute_data(data, args.num_jobs)  # [num_jobs, num_msa_per_job, num_seq, len_seq]

    process_ids = [idx for idx in range(1, args.num_jobs+1)]
<<<<<<< HEAD

    if args.solver == 'greedy':
        solver = maximize_diversity_msa_greedy
        solver_args = zip(data, repeat(args.num_samples), repeat(args.verbose), process_ids)
    elif args.solver == 'mats':
        solver = maximize_diversity_msa_mats
        solver_args = zip(data, repeat(args.num_samples), repeat(args.num_iter), repeat(args.cls), repeat(args.imp_cutoff), repeat(args.num_sdv), repeat(args.min_te), repeat(args.max_te),
                          repeat(args.pop_size), repeat(args.pop_rt), repeat(args.perturb_frac), repeat(args.max_reinit), repeat(args.verbose), process_ids)
    else:
        raise ValueError("Unknown approach: %s" % args.solver)

=======
    
    solver = maximize_diversity_msa_greedy
    solver_args = zip(data, repeat(args.num_samples), repeat(args.verbose), process_ids)
    
>>>>>>> 2eab0fe3
    mp_pool = mp.Pool(processes=args.num_jobs)
    results = mp_pool.starmap(solver, solver_args)  # [num_jobs, num_msa_per_job, num_samples]
    results = list(chain.from_iterable(results))  # [num_jobs*num_msa_per_job, num_samples]
    results = torch.stack(results)  # [num_jobs*num_msa_per_job, num_samples]

    log_path = os.path.join(args.log_dir, 'coconet_%s_diversity_maximization.pt' % args.dataset)
    torch.save(results, log_path)


if __name__ == '__main__':
    main()<|MERGE_RESOLUTION|>--- conflicted
+++ resolved
@@ -56,24 +56,10 @@
     data = distribute_data(data, args.num_jobs)  # [num_jobs, num_msa_per_job, num_seq, len_seq]
 
     process_ids = [idx for idx in range(1, args.num_jobs+1)]
-<<<<<<< HEAD
 
-    if args.solver == 'greedy':
-        solver = maximize_diversity_msa_greedy
-        solver_args = zip(data, repeat(args.num_samples), repeat(args.verbose), process_ids)
-    elif args.solver == 'mats':
-        solver = maximize_diversity_msa_mats
-        solver_args = zip(data, repeat(args.num_samples), repeat(args.num_iter), repeat(args.cls), repeat(args.imp_cutoff), repeat(args.num_sdv), repeat(args.min_te), repeat(args.max_te),
-                          repeat(args.pop_size), repeat(args.pop_rt), repeat(args.perturb_frac), repeat(args.max_reinit), repeat(args.verbose), process_ids)
-    else:
-        raise ValueError("Unknown approach: %s" % args.solver)
-
-=======
-    
     solver = maximize_diversity_msa_greedy
     solver_args = zip(data, repeat(args.num_samples), repeat(args.verbose), process_ids)
-    
->>>>>>> 2eab0fe3
+
     mp_pool = mp.Pool(processes=args.num_jobs)
     results = mp_pool.starmap(solver, solver_args)  # [num_jobs, num_msa_per_job, num_samples]
     results = list(chain.from_iterable(results))  # [num_jobs*num_msa_per_job, num_samples]
