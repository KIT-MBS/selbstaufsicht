--- conflicted
+++ resolved
@@ -4,7 +4,6 @@
 import numpy as np
 import os
 import random
-from types import MethodType
 
 import torch
 from torch.utils.data import DataLoader
@@ -51,21 +50,16 @@
     # Upstream task configuration
     parser.add_argument('--subsampling-depth', default=4, type=int, help="Number of subsampled sequences")
     parser.add_argument('--subsampling-mode', default='uniform', type=str, help="Subsampling mode: uniform, diversity, fixed")
-<<<<<<< HEAD
     parser.add_argument('--cropping-size', default=400, type=int, help="Maximum uncropped sequence length")
+    parser.add_argument('--cropping-mode', default='random-dependent', type=str, help="Cropping mode: random-dependent, random-independent, fixed")
     parser.add_argument('--inpainting-masking-type', default='token', type=str, help="MSA masking type in the inpainting task")
     parser.add_argument('--inpainting-masking-p', default=0.15, type=float, help="MSA masking ratio in the inpainting task")
     parser.add_argument('--jigsaw-partitions', default=3, type=int, help="Number of partitions in the jigsaw task")
     parser.add_argument('--jigsaw-permutations', default=6, type=int, help="Number of permutations in the jigsaw task")
-=======
-    parser.add_argument('--cropping-size', default=50, type=int, help="Maximum uncropped sequence length")
-    parser.add_argument('--cropping-mode', default='random-dependent', type=str, help="Cropping mode: random-dependent, random-independent, fixed")
-    parser.add_argument('--inpainting-masking-type', default='token', type=str, help="MSA masking type in the inpainting task")
-    parser.add_argument('--inpainting-masking-p', default=0.15, type=float, help="MSA masking ratio in the inpainting task")
-    parser.add_argument('--jigsaw-partitions', default=3, type=int, help="Number of partitions in the jigsaw task")
-    parser.add_argument('--jigsaw-permutations', default=4, type=int, help="Number of permutations in the jigsaw task")
-    parser.add_argument('--jigsaw-force-permutations', default=0, type=int, help="Duplicates the number of used data samples times the specified number in the jigsaw task, where each duplicate is labeled with a different permutation in numerical order. Value 0 disables this mechanism.")
->>>>>>> 686367fc
+    parser.add_argument('--jigsaw-force-permutations', default=0, type=int,
+                        help="""Duplicates the number of used data samples times the specified number in the jigsaw task,
+                        where each duplicate is labeled with a different permutation in numerical order. Value 0 disables this mechanism."""
+                        )
     parser.add_argument('--contrastive-temperature', default=100., type=float, help="SimCLR temperature in the contrastive task")
     # Logging
     parser.add_argument('--log-every', default=50, type=int, help='how often to add logging rows(does not write to disk)')
@@ -143,12 +137,8 @@
         alphabet_size=len(ds.token_mapping), padding_token=ds.token_mapping['PADDING_TOKEN'],
         lr=args.learning_rate,
         lr_warmup=args.learning_rate_warmup,
-<<<<<<< HEAD
-        emb_grad_freq_scale=not args.disable_emb_grad_freq_scale
-=======
-        emb_grad_freq_scale=args.emb_grad_freq_scale,
+        emb_grad_freq_scale=not args.disable_emb_grad_freq_scale,
         h_params=args
->>>>>>> 686367fc
     )
     tb_logger = TensorBoardLogger(save_dir=args.log_dir, name=args.log_exp_name, version=log_run_name)
     trainer = Trainer(max_epochs=args.num_epochs,
