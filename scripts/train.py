--- conflicted
+++ resolved
@@ -53,13 +53,8 @@
     parser.add_argument('--task-jigsaw', action='store_true', help="Activates the jigsaw task")
     parser.add_argument('--task-contrastive', action='store_true', help="Activates the contrastive task")
     # Upstream task configuration
-<<<<<<< HEAD
-    parser.add_argument('--subsampling-depth', default=100, type=int, help="Number of subsampled sequences")
+    parser.add_argument('--subsampling-depth', default=50, type=int, help="Number of subsampled sequences")
     parser.add_argument('--subsampling-mode', default='uniform', type=str, help="Subsampling mode: uniform, fixed")
-=======
-    parser.add_argument('--subsampling-depth', default=50, type=int, help="Number of subsampled sequences")
-    parser.add_argument('--subsampling-mode', default='uniform', type=str, help="Subsampling mode: uniform, diversity, fixed")
->>>>>>> bb9e15fe
     parser.add_argument('--cropping-size', default=400, type=int, help="Maximum uncropped sequence length")
     parser.add_argument('--cropping-mode', default='random-dependent', type=str, help="Cropping mode: random-dependent, random-independent, fixed")
     parser.add_argument('--inpainting-masking-type', default='token', type=str, help="MSA masking type in the inpainting task")
